--- conflicted
+++ resolved
@@ -1515,7 +1515,6 @@
         });
     });
 
-<<<<<<< HEAD
     describe(nameof<Node>(n => n.forget), () => {
         it("should throw an error when using a forgotten node", () => {
             const { firstChild } = getInfoFromText<EnumDeclaration>("enum MyEnum { member }");
@@ -1526,10 +1525,6 @@
         });
     });
 
-    function getExpectedForgottenMessage(nodeText: string) {
-        return `Attempted to get information from a node that was removed or forgotten.\n\nNode text: ${nodeText}`;
-    }
-=======
     describe(nameof<Node>(n => n.getNonWhitespaceStart), () => {
         function doTest(text: string, selectNode: (sourceFile: SourceFile) => Node, expected: number) {
             const { sourceFile } = getInfoFromText(text);
@@ -1555,5 +1550,8 @@
             doTest("// testing\ndeclare function test() {}", sourceFile => sourceFile.getFunctions()[0], 0);
         });
     });
->>>>>>> 59ecf067
+
+    function getExpectedForgottenMessage(nodeText: string) {
+        return `Attempted to get information from a node that was removed or forgotten.\n\nNode text: ${nodeText}`;
+    }
 });