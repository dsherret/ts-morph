--- conflicted
+++ resolved
@@ -16,11 +16,7 @@
     describe(nameof<SourceFile>(n => n.copy), () => {
         describe("general", () => {
             const fileText = "    interface Identifier {}    ";
-<<<<<<< HEAD
-            const { sourceFile, project } = getInfoFromText(fileText, { filePath: "Folder/File.ts", languageVersion: ScriptTarget.ES5 });
-=======
             const {sourceFile, project} = getInfoFromText(fileText, { filePath: "Folder/File.ts" });
->>>>>>> 9d9f1f2b
             const relativeSourceFile = sourceFile.copy("../NewFolder/NewFile.ts");
             const absoluteSourceFile = sourceFile.copy("/NewFile.ts");
             const testFile = sourceFile.copy("/TestFile.ts");
@@ -129,11 +125,7 @@
     describe(nameof<SourceFile>(n => n.move), () => {
         function doTest(filePath: string, newFilePath: string, absoluteNewFilePath?: string, overwrite?: boolean) {
             const fileText = "    interface Identifier {}    ";
-<<<<<<< HEAD
-            const { sourceFile, project } = getInfoFromText(fileText, { filePath, languageVersion: ScriptTarget.ES5 });
-=======
             const {sourceFile, project} = getInfoFromText(fileText, { filePath });
->>>>>>> 9d9f1f2b
             const fileSystem = project.getFileSystem();
             const existingFile = project.createSourceFile("/existingFile.ts");
             project.saveSync();
