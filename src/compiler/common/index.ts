--- conflicted
+++ resolved
@@ -1,11 +1,6 @@
 export * from "./ComputedPropertyName";
 export * from "./Identifier";
 export * from "./Node";
-<<<<<<< HEAD
-export * from "./object";
-export * from "./PropertyAccessExpression";
-=======
->>>>>>> e8cdca8e
 export * from "./QualifiedName";
 export * from "./Scope";
 export * from "./Signature";
