--- conflicted
+++ resolved
@@ -6,14 +6,10 @@
 import { callBaseSet } from "../callBaseSet";
 import { ImportSpecifierStructure } from "../../structures";
 
-<<<<<<< HEAD
+// todo: There's a lot of common code that could be shared with ExportSpecifier. It could be moved to a mixin.
+
 export const ImportSpecifierBase = Node;
 export class ImportSpecifier extends ImportSpecifierBase<ts.ImportSpecifier> {
-=======
-// todo: There's a lot of common code that could be shared with ExportSpecifier. It could be moved to a mixin.
-
-export class ImportSpecifier extends Node<ts.ImportSpecifier> {
->>>>>>> 5f2f7c8c
     /**
      * Sets the identifier being imported.
      * @param name - Name being imported.
