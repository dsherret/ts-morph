--- conflicted
+++ resolved
@@ -4,12 +4,9 @@
 import { Identifier } from "../../common/Identifier";
 import { Node } from "../../common/Node";
 import { ReferenceFindableNode } from "./ReferenceFindableNode";
-<<<<<<< HEAD
 import { callBaseGetStructure } from "../../callBaseGetStructure";
 import { DeclarationNamedNodeStructure } from "../../../structures";
-=======
 import { RenameableNode } from "./RenameableNode";
->>>>>>> 267f7bd2
 
 // todo: support other types other than identifier
 // todo: consolidate these named classes somehow
@@ -74,7 +71,6 @@
             const nameNode = this.getNameNode();
             return nameNode == null ? undefined : nameNode.getText();
         }
-<<<<<<< HEAD
 
         rename(text: string) {
             errors.throwIfNotStringOrWhitespace(text, nameof(text));
@@ -92,7 +88,6 @@
                 name: this.getName()
             });
         }
-=======
->>>>>>> 267f7bd2
+
     };
 }