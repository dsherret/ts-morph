--- conflicted
+++ resolved
@@ -5,11 +5,8 @@
 import { callBaseFill } from "../../callBaseFill";
 import { Node } from "../../common";
 import { ReferenceFindableNode } from "./ReferenceFindableNode";
-<<<<<<< HEAD
 import { callBaseGetStructure } from "../../callBaseGetStructure";
-=======
 import { RenameableNode } from "./RenameableNode";
->>>>>>> 267f7bd2
 
 export type PropertyNamedNodeExtensionType = Node<ts.Node & { name: ts.PropertyName; }>;
 
