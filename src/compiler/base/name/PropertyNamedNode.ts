import { PropertyNamedNodeStructure } from "../../../structures";
import { Constructor } from "../../../types";
import { ts } from "../../../typescript";
import { PropertyName } from "../../aliases";
import { callBaseFill } from "../../callBaseFill";
import { Node } from "../../common";
import { ReferenceFindableNode } from "./ReferenceFindableNode";
import { callBaseGetStructure } from "../../callBaseGetStructure";
import { RenameableNode } from "./RenameableNode";
import { NamedNodeBase, NamedNodeBaseExtensionType, NamedNodeSpecificBase } from "./NamedNodeBase";

export type PropertyNamedNodeExtensionType = NamedNodeBaseExtensionType<ts.PropertyName>;

export interface PropertyNamedNode extends PropertyNamedNodeSpecific, ReferenceFindableNode, RenameableNode {
}

export type PropertyNamedNodeSpecific = NamedNodeSpecificBase<PropertyName>;

export function PropertyNamedNode<T extends Constructor<PropertyNamedNodeExtensionType>>(Base: T): Constructor<PropertyNamedNode> & T {
<<<<<<< HEAD
    return PropertyNamedNodeInternal(ReferenceFindableNode(RenameableNode(Base)));
}

function PropertyNamedNodeInternal<T extends Constructor<PropertyNamedNodeExtensionType>>(Base: T): Constructor<PropertyNamedNodeSpecific> & T {
    return class extends Base implements PropertyNamedNodeSpecific {
        getNameNode() {
            return this.getNodeFromCompilerNode(this.compilerNode.name);
        }

        getName() {
            return this.getNameNode().getText();
        }

        fill(structure: Partial<PropertyNamedNodeStructure>) {
            callBaseFill(Base.prototype, this, structure);

            if (structure.name != null)
                (this as any as RenameableNode).rename(structure.name);

            return this;
        }

        getStructure(): PropertyNamedNodeStructure {
            return callBaseGetStructure<PropertyNamedNodeStructure>(Base.prototype, this, {
                name: this.getName()
            });
        }
    };
=======
    const base = ReferenceFindableNode(RenameableNode(Base));
    return NamedNodeBase<ts.PropertyName, typeof base>(base);
>>>>>>> 9d9f1f2b
}<|MERGE_RESOLUTION|>--- conflicted
+++ resolved
@@ -5,7 +5,6 @@
 import { callBaseFill } from "../../callBaseFill";
 import { Node } from "../../common";
 import { ReferenceFindableNode } from "./ReferenceFindableNode";
-import { callBaseGetStructure } from "../../callBaseGetStructure";
 import { RenameableNode } from "./RenameableNode";
 import { NamedNodeBase, NamedNodeBaseExtensionType, NamedNodeSpecificBase } from "./NamedNodeBase";
 
@@ -17,37 +16,6 @@
 export type PropertyNamedNodeSpecific = NamedNodeSpecificBase<PropertyName>;
 
 export function PropertyNamedNode<T extends Constructor<PropertyNamedNodeExtensionType>>(Base: T): Constructor<PropertyNamedNode> & T {
-<<<<<<< HEAD
-    return PropertyNamedNodeInternal(ReferenceFindableNode(RenameableNode(Base)));
-}
-
-function PropertyNamedNodeInternal<T extends Constructor<PropertyNamedNodeExtensionType>>(Base: T): Constructor<PropertyNamedNodeSpecific> & T {
-    return class extends Base implements PropertyNamedNodeSpecific {
-        getNameNode() {
-            return this.getNodeFromCompilerNode(this.compilerNode.name);
-        }
-
-        getName() {
-            return this.getNameNode().getText();
-        }
-
-        fill(structure: Partial<PropertyNamedNodeStructure>) {
-            callBaseFill(Base.prototype, this, structure);
-
-            if (structure.name != null)
-                (this as any as RenameableNode).rename(structure.name);
-
-            return this;
-        }
-
-        getStructure(): PropertyNamedNodeStructure {
-            return callBaseGetStructure<PropertyNamedNodeStructure>(Base.prototype, this, {
-                name: this.getName()
-            });
-        }
-    };
-=======
     const base = ReferenceFindableNode(RenameableNode(Base));
     return NamedNodeBase<ts.PropertyName, typeof base>(base);
->>>>>>> 9d9f1f2b
 }