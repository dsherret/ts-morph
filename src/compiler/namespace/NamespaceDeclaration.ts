--- conflicted
+++ resolved
@@ -2,13 +2,9 @@
 import { replaceNodeText } from "../../manipulation";
 import { NamespaceDeclarationStructure, NamespaceDeclarationSpecificStructure } from "../../structures";
 import { SyntaxKind, ts } from "../../typescript";
-<<<<<<< HEAD
 import { AmbientableNode, BodiedNode, ChildOrderableNode, ExportableNode, JSDocableNode, ModifierableNode, NamedNode,
     TextInsertableNode, UnwrappableNode } from "../base";
-=======
 import { TypeGuards } from "../../utils";
-import { AmbientableNode, BodiedNode, ChildOrderableNode, ExportableNode, JSDocableNode, ModifierableNode, NamedNode, TextInsertableNode, UnwrappableNode } from "../base";
->>>>>>> 0b73d4fd
 import { callBaseFill } from "../callBaseFill";
 import { Identifier } from "../common";
 import { Statement, StatementedNode } from "../statement";
@@ -140,7 +136,6 @@
         return keyword;
     }
 
-<<<<<<< HEAD
     /**
      * Gets the structure equivalent to this node.
      */
@@ -148,13 +143,13 @@
         return callBaseGetStructure<NamespaceDeclarationSpecificStructure>(NamespaceDeclarationBase.prototype, this, {
             hasModuleKeyword: this.hasModuleKeyword()
         });
-=======
+    }
+
     /** @internal */
     getInnerBody() {
         let node = this.getBody();
         while (TypeGuards.isBodiedNode(node) && (node.compilerNode as ts.Block).statements == null)
             node = node.getBody();
         return node;
->>>>>>> 0b73d4fd
     }
 }