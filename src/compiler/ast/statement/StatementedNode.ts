import { CodeBlockWriter } from "../../../codeBlockWriter";
import * as errors from "../../../errors";
import { InsertIntoBracesOrSourceFileOptionsWriteInfo, insertIntoBracesOrSourceFileWithGetChildren, removeStatementedNodeChildren,
    verifyAndGetIndex } from "../../../manipulation";
import { ClassDeclarationStructure, EnumDeclarationStructure, FunctionDeclarationStructure, InterfaceDeclarationStructure, NamespaceDeclarationStructure,
    StatementedNodeStructure, TypeAliasDeclarationStructure, VariableStatementStructure, OptionalKind } from "../../../structures";
import { Constructor, WriterFunction } from "../../../types";
import { SyntaxKind, ts } from "../../../typescript";
import { ArrayUtils, getNodeByNameOrFindFunction, nodeHasName, getNotFoundErrorMessageForNameOrFindFunction, getSyntaxKindName, isNodeAmbientOrInAmbientContext,
    TypeGuards } from "../../../utils";
import { callBaseSet } from "../callBaseSet";
import { callBaseGetStructure } from "../callBaseGetStructure";
import { ClassDeclaration } from "../class";
import { Node } from "../common";
import { EnumDeclaration } from "../enum";
import { FunctionDeclaration } from "../function";
import { InterfaceDeclaration } from "../interface";
import { ImplementedKindToNodeMappings } from "../kindToNodeMappings";
import { NamespaceDeclaration } from "../module";
import { Statement, VariableStatement, CommentStatement } from "../statement";
import { VariableDeclaration } from "../variable";
import { TypeAliasDeclaration } from "../type";
import { ExtendedParser, StatementContainerNodes } from "../utils";

export type StatementedNodeExtensionType = Node<ts.SourceFile | ts.FunctionDeclaration | ts.ModuleDeclaration | ts.FunctionLikeDeclaration | ts.CaseClause
    | ts.DefaultClause | ts.ModuleBlock>;

export interface KindToNodeMappingsWithCommentStatements extends ImplementedKindToNodeMappings {
    [SyntaxKind.SingleLineCommentTrivia]: CommentStatement;
    [SyntaxKind.MultiLineCommentTrivia]: CommentStatement;
    [kind: number]: Node;
}

export interface StatementedNode {
    /**
     * Gets the node's statements.
     */
    getStatements(): Statement[];
    /**
     * Gets the first statement that matches the provided condition or returns undefined if it doesn't exist.
     * @param findFunction - Function to find the statement by.
     */
    getStatement(findFunction: (statement: Statement) => boolean): Statement | undefined;
    /**
     * Gets the first statement that matches the provided condition or throws if it doesn't exist.
     * @param findFunction - Function to find the statement by.
     */
    getStatementOrThrow(findFunction: (statement: Statement) => boolean): Statement;
    /**
     * Gets the first statement that matches the provided syntax kind or returns undefined if it doesn't exist.
     * @param kind - Syntax kind to find the node by.
     */
    getStatementByKind<TKind extends SyntaxKind>(kind: TKind): KindToNodeMappingsWithCommentStatements[TKind] | undefined;
    /**
     * Gets the first statement that matches the provided syntax kind or throws if it doesn't exist.
     * @param kind - Syntax kind to find the node by.
     */
    getStatementByKindOrThrow<TKind extends SyntaxKind>(kind: TKind): KindToNodeMappingsWithCommentStatements[TKind];
    /**
     * Add statements.
     * @param textOrWriterFunction - Text or writer function to add the statement or statements with.
     * @returns The statements that were added.
     */
    addStatements(textOrWriterFunction: string | WriterFunction | (string | WriterFunction)[]): Statement[];
    /**
     * Inserts statements at the specified index.
     * @param index - Child index to insert at.
     * @param textOrWriterFunction - Text or writer function to write the statement or statements with.
     * @returns The statements that were inserted.
     */
    insertStatements(index: number, textOrWriterFunction: string | WriterFunction | (string | WriterFunction)[]): Statement[];
    /**
     * Removes the statement at the specified index.
     * @param index - Child index to remove the statement at.
     */
    removeStatement(index: number): this;
    /**
     * Removes the statements at the specified index range.
     * @param indexRange - The start and end inclusive index range to remove.
     */
    removeStatements(indexRange: [number, number]): this;
    /**
     * Adds an class declaration as a child.
     * @param structure - Structure of the class declaration to add.
     */
    addClass(structure: OptionalKind<ClassDeclarationStructure>): ClassDeclaration;
    /**
     * Adds class declarations as a child.
     * @param structures - Structures of the class declarations to add.
     */
    addClasses(structures: ReadonlyArray<OptionalKind<ClassDeclarationStructure>>): ClassDeclaration[];
    /**
     * Inserts an class declaration as a child.
     * @param index - Child index to insert at.
     * @param structure - Structure of the class declaration to insert.
     */
    insertClass(index: number, structure: OptionalKind<ClassDeclarationStructure>): ClassDeclaration;
    /**
     * Inserts class declarations as a child.
     * @param index - Child index to insert at.
     * @param structures - Structures of the class declarations to insert.
     */
    insertClasses(index: number, structures: ReadonlyArray<OptionalKind<ClassDeclarationStructure>>): ClassDeclaration[];
    /**
     * Gets the direct class declaration children.
     */
    getClasses(): ClassDeclaration[];
    /**
     * Gets a class.
     * @param name - Name of the class.
     */
    getClass(name: string): ClassDeclaration | undefined;
    /**
     * Gets a class.
     * @param findFunction - Function to use to find the class.
     */
    getClass(findFunction: (declaration: ClassDeclaration) => boolean): ClassDeclaration | undefined;
    /**
     * Gets a class or throws if it doesn't exist.
     * @param name - Name of the class.
     */
    getClassOrThrow(name: string): ClassDeclaration;
    /**
     * Gets a class or throws if it doesn't exist.
     * @param findFunction - Function to use to find the class.
     */
    getClassOrThrow(findFunction: (declaration: ClassDeclaration) => boolean): ClassDeclaration;
    /**
     * Adds an enum declaration as a child.
     * @param structure - Structure of the enum declaration to add.
     */
    addEnum(structure: OptionalKind<EnumDeclarationStructure>): EnumDeclaration;
    /**
     * Adds enum declarations as a child.
     * @param structures - Structures of the enum declarations to add.
     */
    addEnums(structures: ReadonlyArray<OptionalKind<EnumDeclarationStructure>>): EnumDeclaration[];
    /**
     * Inserts an enum declaration as a child.
     * @param index - Child index to insert at.
     * @param structure - Structure of the enum declaration to insert.
     */
    insertEnum(index: number, structure: OptionalKind<EnumDeclarationStructure>): EnumDeclaration;
    /**
     * Inserts enum declarations as a child.
     * @param index - Child index to insert at.
     * @param structures - Structures of the enum declarations to insert.
     */
    insertEnums(index: number, structures: ReadonlyArray<OptionalKind<EnumDeclarationStructure>>): EnumDeclaration[];
    /**
     * Gets the direct enum declaration children.
     */
    getEnums(): EnumDeclaration[];
    /**
     * Gets an enum.
     * @param name - Name of the enum.
     */
    getEnum(name: string): EnumDeclaration | undefined;
    /**
     * Gets an enum.
     * @param findFunction - Function to use to find the enum.
     */
    getEnum(findFunction: (declaration: EnumDeclaration) => boolean): EnumDeclaration | undefined;
    /**
     * Gets an enum or throws if it doesn't exist.
     * @param name - Name of the enum.
     */
    getEnumOrThrow(name: string): EnumDeclaration;
    /**
     * Gets an enum or throws if it doesn't exist.
     * @param findFunction - Function to use to find the enum.
     */
    getEnumOrThrow(findFunction: (declaration: EnumDeclaration) => boolean): EnumDeclaration;
    /**
     * Adds a function declaration as a child.
     * @param structure - Structure of the function declaration to add.
     */
    addFunction(structure: OptionalKind<FunctionDeclarationStructure>): FunctionDeclaration;
    /**
     * Adds function declarations as a child.
     * @param structures - Structures of the function declarations to add.
     */
    addFunctions(structures: ReadonlyArray<OptionalKind<FunctionDeclarationStructure>>): FunctionDeclaration[];
    /**
     * Inserts an function declaration as a child.
     * @param index - Child index to insert at.
     * @param structure - Structure of the function declaration to insert.
     */
    insertFunction(index: number, structure: OptionalKind<FunctionDeclarationStructure>): FunctionDeclaration;
    /**
     * Inserts function declarations as a child.
     * @param index - Child index to insert at.
     * @param structures - Structures of the function declarations to insert.
     */
    insertFunctions(index: number, structures: ReadonlyArray<OptionalKind<FunctionDeclarationStructure>>): FunctionDeclaration[];
    /**
     * Gets the direct function declaration children.
     */
    getFunctions(): FunctionDeclaration[];
    /**
     * Gets a function.
     * @param name - Name of the function.
     */
    getFunction(name: string): FunctionDeclaration | undefined;
    /**
     * Gets a function.
     * @param findFunction - Function to use to find the function.
     */
    getFunction(findFunction: (declaration: FunctionDeclaration) => boolean): FunctionDeclaration | undefined;
    /**
     * Gets a function or throws if it doesn't exist.
     * @param name - Name of the function.
     */
    getFunctionOrThrow(name: string): FunctionDeclaration;
    /**
     * Gets a function or throws if it doesn't exist.
     * @param findFunction - Function to use to find the function.
     */
    getFunctionOrThrow(findFunction: (declaration: FunctionDeclaration) => boolean): FunctionDeclaration;
    /**
     * Adds a interface declaration as a child.
     * @param structure - Structure of the interface declaration to add.
     */
    addInterface(structure: OptionalKind<InterfaceDeclarationStructure>): InterfaceDeclaration;
    /**
     * Adds interface declarations as a child.
     * @param structures - Structures of the interface declarations to add.
     */
    addInterfaces(structures: ReadonlyArray<OptionalKind<InterfaceDeclarationStructure>>): InterfaceDeclaration[];
    /**
     * Inserts an interface declaration as a child.
     * @param index - Child index to insert at.
     * @param structure - Structure of the interface declaration to insert.
     */
    insertInterface(index: number, structure: OptionalKind<InterfaceDeclarationStructure>): InterfaceDeclaration;
    /**
     * Inserts interface declarations as a child.
     * @param index - Child index to insert at.
     * @param structures - Structures of the interface declarations to insert.
     */
    insertInterfaces(index: number, structures: ReadonlyArray<OptionalKind<InterfaceDeclarationStructure>>): InterfaceDeclaration[];
    /**
     * Gets the direct interface declaration children.
     */
    getInterfaces(): InterfaceDeclaration[];
    /**
     * Gets an interface.
     * @param name - Name of the interface.
     */
    getInterface(name: string): InterfaceDeclaration | undefined;
    /**
     * Gets an interface.
     * @param findFunction - Function to use to find the interface.
     */
    getInterface(findFunction: (declaration: InterfaceDeclaration) => boolean): InterfaceDeclaration | undefined;
    /**
     * Gets an interface or throws if it doesn't exist.
     * @param name - Name of the interface.
     */
    getInterfaceOrThrow(name: string): InterfaceDeclaration;
    /**
     * Gets an interface or throws if it doesn't exist.
     * @param findFunction - Function to use to find the interface.
     */
    getInterfaceOrThrow(findFunction: (declaration: InterfaceDeclaration) => boolean): InterfaceDeclaration;
    /**
     * Adds a namespace declaration as a child.
     * @param structure - Structure of the namespace declaration to add.
     */
    addNamespace(structure: OptionalKind<NamespaceDeclarationStructure>): NamespaceDeclaration;
    /**
     * Adds namespace declarations as a child.
     * @param structures - Structures of the namespace declarations to add.
     */
    addNamespaces(structures: ReadonlyArray<OptionalKind<NamespaceDeclarationStructure>>): NamespaceDeclaration[];
    /**
     * Inserts an namespace declaration as a child.
     * @param index - Child index to insert at.
     * @param structure - Structure of the namespace declaration to insert.
     */
    insertNamespace(index: number, structure: OptionalKind<NamespaceDeclarationStructure>): NamespaceDeclaration;
    /**
     * Inserts namespace declarations as a child.
     * @param index - Child index to insert at.
     * @param structures - Structures of the namespace declarations to insert.
     */
    insertNamespaces(index: number, structures: ReadonlyArray<OptionalKind<NamespaceDeclarationStructure>>): NamespaceDeclaration[];
    /**
     * Gets the direct namespace declaration children.
     */
    getNamespaces(): NamespaceDeclaration[];
    /**
     * Gets a namespace.
     * @param name - Name of the namespace.
     */
    getNamespace(name: string): NamespaceDeclaration | undefined;
    /**
     * Gets a namespace.
     * @param findFunction - Function to use to find the namespace.
     */
    getNamespace(findFunction: (declaration: NamespaceDeclaration) => boolean): NamespaceDeclaration | undefined;
    /**
     * Gets a namespace or throws if it doesn't exist.
     * @param name - Name of the namespace.
     */
    getNamespaceOrThrow(name: string): NamespaceDeclaration;
    /**
     * Gets a namespace or throws if it doesn't exist.
     * @param findFunction - Function to use to find the namespace.
     */
    getNamespaceOrThrow(findFunction: (declaration: NamespaceDeclaration) => boolean): NamespaceDeclaration;
    /**
     * Adds a type alias declaration as a child.
     * @param structure - Structure of the type alias declaration to add.
     */
    addTypeAlias(structure: OptionalKind<TypeAliasDeclarationStructure>): TypeAliasDeclaration;
    /**
     * Adds type alias declarations as a child.
     * @param structures - Structures of the type alias declarations to add.
     */
    addTypeAliases(structures: ReadonlyArray<OptionalKind<TypeAliasDeclarationStructure>>): TypeAliasDeclaration[];
    /**
     * Inserts an type alias declaration as a child.
     * @param index - Child index to insert at.
     * @param structure - Structure of the type alias declaration to insert.
     */
    insertTypeAlias(index: number, structure: OptionalKind<TypeAliasDeclarationStructure>): TypeAliasDeclaration;
    /**
     * Inserts type alias declarations as a child.
     * @param index - Child index to insert at.
     * @param structures - Structures of the type alias declarations to insert.
     */
    insertTypeAliases(index: number, structures: ReadonlyArray<OptionalKind<TypeAliasDeclarationStructure>>): TypeAliasDeclaration[];
    /**
     * Gets the direct type alias declaration children.
     */
    getTypeAliases(): TypeAliasDeclaration[];
    /**
     * Gets a type alias.
     * @param name - Name of the type alias.
     */
    getTypeAlias(name: string): TypeAliasDeclaration | undefined;
    /**
     * Gets a type alias.
     * @param findFunction - Function to use to find the type alias.
     */
    getTypeAlias(findFunction: (declaration: TypeAliasDeclaration) => boolean): TypeAliasDeclaration | undefined;
    /**
     * Gets a type alias or throws if it doesn't exist.
     * @param name - Name of the type alias.
     */
    getTypeAliasOrThrow(name: string): TypeAliasDeclaration;
    /**
     * Gets a type alias or throws if it doesn't exist.
     * @param findFunction - Function to use to find the type alias.
     */
    getTypeAliasOrThrow(findFunction: (declaration: TypeAliasDeclaration) => boolean): TypeAliasDeclaration;
    /**
     * Adds a variable statement.
     * @param structure - Structure of the variable statement.
     */
    addVariableStatement(structure: OptionalKind<VariableStatementStructure>): VariableStatement;
    /**
     * Adds variable statements.
     * @param structures - Structures of the variable statements.
     */
    addVariableStatements(structures: ReadonlyArray<OptionalKind<VariableStatementStructure>>): VariableStatement[];
    /**
     * Inserts a variable statement.
     * @param structure - Structure of the variable statement.
     */
    insertVariableStatement(index: number, structure: OptionalKind<VariableStatementStructure>): VariableStatement;
    /**
     * Inserts variable statements.
     * @param structures - Structures of the variable statements.
     */
    insertVariableStatements(index: number, structures: ReadonlyArray<OptionalKind<VariableStatementStructure>>): VariableStatement[];
    /**
     * Gets the direct variable statement children.
     */
    getVariableStatements(): VariableStatement[];
    /**
     * Gets a variable statement.
     * @param name - Name of one of the variable statement's declarations.
     */
    getVariableStatement(name: string): VariableStatement | undefined;
    /**
     * Gets a variable statement.
     * @param findFunction - Function to use to find the variable statement.
     */
    getVariableStatement(findFunction: (declaration: VariableStatement) => boolean): VariableStatement | undefined;
    /** @internal */
    getVariableStatement(nameOrFindFunction: string | ((declaration: VariableStatement) => boolean)): VariableStatement | undefined;
    /**
     * Gets a variable statement or throws if it doesn't exist.
     * @param name - Name of one of the variable statement's declarations.
     */
    getVariableStatementOrThrow(name: string): VariableStatement;
    /**
     * Gets a variable statement or throws if it doesn't exist.
     * @param findFunction - Function to use to find the variable statement.
     */
    getVariableStatementOrThrow(findFunction: (declaration: VariableStatement) => boolean): VariableStatement;
    /** @internal */
    getVariableStatementOrThrow(nameOrFindFunction: string | ((declaration: VariableStatement) => boolean)): VariableStatement;
    /**
     * Gets all the variable declarations within all the variable declarations of the direct variable statement children.
     */
    getVariableDeclarations(): VariableDeclaration[];
    /**
     * Gets a variable declaration.
     * @param name - Name of the variable declaration.
     */
    getVariableDeclaration(name: string): VariableDeclaration | undefined;
    /**
     * Gets a variable declaration.
     * @param findFunction - Function to use to find the variable declaration.
     */
    getVariableDeclaration(findFunction: (declaration: VariableDeclaration) => boolean): VariableDeclaration | undefined;
    /**
     * Gets a variable declaration or throws if it doesn't exist.
     * @param name - Name of the variable declaration.
     */
    getVariableDeclarationOrThrow(name: string): VariableDeclaration;
    /**
     * Gets a variable declaration or throws if it doesn't exist.
     * @param findFunction - Function to use to find the variable declaration.
     */
    getVariableDeclarationOrThrow(findFunction: (declaration: VariableDeclaration) => boolean): VariableDeclaration;
    /** @internal */
    _insertChildren<TNode extends Node, TStructure>(opts: InsertChildrenOptions<TStructure>): TNode[];
    /** @internal */
    _standardWrite(writer: CodeBlockWriter, info: InsertIntoBracesOrSourceFileOptionsWriteInfo, writeStructures: () => void, opts?: StandardWriteOptions): void;
    /** @internal */
    _getCompilerStatements(): ts.Statement[];
}

/** @internal */
export interface InsertChildrenOptions<TStructure> {
    expectedKind: SyntaxKind;
    index: number;
    structures: ReadonlyArray<TStructure>;
    write: (writer: CodeBlockWriter, info: InsertIntoBracesOrSourceFileOptionsWriteInfo) => void;
}

/** @internal */
export interface StandardWriteOptions {
    previousNewLine?: (previousMember: Node) => boolean;
    nextNewLine?: (nextMember: Node) => boolean;
}

export function StatementedNode<T extends Constructor<StatementedNodeExtensionType>>(Base: T): Constructor<StatementedNode> & T {
    return class extends Base implements StatementedNode {
        /* General */
        getStatements() {
            return this._getCompilerStatements().map(s => this._getNodeFromCompilerNode(s));
        }

        getStatement(findFunction: (statement: Statement) => boolean) {
            return this.getStatements().find(findFunction);
        }

        getStatementOrThrow(findFunction: (statement: Statement) => boolean) {
            return errors.throwIfNullOrUndefined(this.getStatement(findFunction), "Expected to find a statement matching the provided condition.");
        }

        getStatementByKind(kind: SyntaxKind) {
            const statement = this._getCompilerStatements().find(s => s.kind === kind);
            return this._getNodeFromCompilerNodeIfExists(statement);
        }

        getStatementByKindOrThrow(kind: SyntaxKind) {
            return errors.throwIfNullOrUndefined(this.getStatementByKind(kind), `Expected to find a statement with syntax kind ${getSyntaxKindName(kind)}.`);
        }

<<<<<<< HEAD
        addStatements(textOrWriterFunction: string | WriterFunction) {
            return this.insertStatements(this._getCompilerStatements().length, textOrWriterFunction);
=======
        addStatements(textOrWriterFunction: string | WriterFunction | (string | WriterFunction)[]) {
            return this.insertStatements(this.getCompilerStatements().length, textOrWriterFunction);
>>>>>>> d1c361ae
        }

        insertStatements(index: number, textOrWriterFunction: string | WriterFunction | (string | WriterFunction)[]) {
            addBodyIfNotExists(this);

            return getChildSyntaxList.call(this).insertChildText(index, textOrWriterFunction) as Statement[];

            function getChildSyntaxList(this: Node) {
                const childSyntaxList = this.getChildSyntaxListOrThrow();

                // case and default clauses can optionally have blocks
                if (TypeGuards.isCaseClause(this) || TypeGuards.isDefaultClause(this)) {
                    const block = childSyntaxList.getFirstChildIfKind(SyntaxKind.Block);
                    if (block != null)
                        return block.getChildSyntaxListOrThrow();
                }

                return childSyntaxList;
            }
        }

        removeStatement(index: number) {
            index = verifyAndGetIndex(index, this._getCompilerStatements().length - 1);
            return this.removeStatements([index, index]);
        }

        removeStatements(indexRange: [number, number]) {
            const statements = this.getStatements();
            errors.throwIfRangeOutOfRange(indexRange, [0, statements.length], nameof(indexRange));

            removeStatementedNodeChildren(statements.slice(indexRange[0], indexRange[1] + 1));

            return this;
        }

        /* Classes */

        addClass(structure: OptionalKind<ClassDeclarationStructure>) {
            return this.addClasses([structure])[0];
        }

        addClasses(structures: ReadonlyArray<OptionalKind<ClassDeclarationStructure>>) {
            return this.insertClasses(this._getCompilerStatements().length, structures);
        }

        insertClass(index: number, structure: OptionalKind<ClassDeclarationStructure>) {
            return this.insertClasses(index, [structure])[0];
        }

        insertClasses(index: number, structures: ReadonlyArray<OptionalKind<ClassDeclarationStructure>>): ClassDeclaration[] {
            return this._insertChildren<ClassDeclaration, OptionalKind<ClassDeclarationStructure>>({
                expectedKind: SyntaxKind.ClassDeclaration,
                index,
                structures,
                write: (writer, info) => {
                    this._standardWrite(writer, info, () => {
                        this._context.structurePrinterFactory.forClassDeclaration({ isAmbient: isNodeAmbientOrInAmbientContext(this) }).printTexts(writer, structures);
                    });
                }
            });
        }

        getClasses(): ClassDeclaration[] {
            return this.getStatements().filter(TypeGuards.isClassDeclaration);
        }

        getClass(name: string): ClassDeclaration | undefined;
        getClass(findFunction: (declaration: ClassDeclaration) => boolean): ClassDeclaration | undefined;
        getClass(nameOrFindFunction: string | ((declaration: ClassDeclaration) => boolean)): ClassDeclaration | undefined;
        getClass(nameOrFindFunction: string | ((declaration: ClassDeclaration) => boolean)): ClassDeclaration | undefined {
            return getNodeByNameOrFindFunction(this.getClasses(), nameOrFindFunction);
        }

        getClassOrThrow(name: string): ClassDeclaration;
        getClassOrThrow(findFunction: (declaration: ClassDeclaration) => boolean): ClassDeclaration;
        getClassOrThrow(nameOrFindFunction: string | ((declaration: ClassDeclaration) => boolean)): ClassDeclaration {
            return errors.throwIfNullOrUndefined(this.getClass(nameOrFindFunction), () => getNotFoundErrorMessageForNameOrFindFunction("class", nameOrFindFunction));
        }

        /* Enums */

        addEnum(structure: OptionalKind<EnumDeclarationStructure>) {
            return this.addEnums([structure])[0];
        }

        addEnums(structures: ReadonlyArray<OptionalKind<EnumDeclarationStructure>>) {
            return this.insertEnums(this._getCompilerStatements().length, structures);
        }

        insertEnum(index: number, structure: OptionalKind<EnumDeclarationStructure>) {
            return this.insertEnums(index, [structure])[0];
        }

        insertEnums(index: number, structures: ReadonlyArray<OptionalKind<EnumDeclarationStructure>>): EnumDeclaration[] {
            return this._insertChildren<EnumDeclaration, OptionalKind<EnumDeclarationStructure>>({
                expectedKind: SyntaxKind.EnumDeclaration,
                index,
                structures,
                write: (writer, info) => {
                    this._standardWrite(writer, info, () => {
                        this._context.structurePrinterFactory.forEnumDeclaration().printTexts(writer, structures);
                    });
                }
            });
        }

        getEnums(): EnumDeclaration[] {
            return this.getStatements().filter(TypeGuards.isEnumDeclaration);
        }

        getEnum(name: string): EnumDeclaration | undefined;
        getEnum(findFunction: (declaration: EnumDeclaration) => boolean): EnumDeclaration | undefined;
        getEnum(nameOrFindFunction: string | ((declaration: EnumDeclaration) => boolean)): EnumDeclaration | undefined;
        getEnum(nameOrFindFunction: string | ((declaration: EnumDeclaration) => boolean)): EnumDeclaration | undefined {
            return getNodeByNameOrFindFunction(this.getEnums(), nameOrFindFunction);
        }

        getEnumOrThrow(name: string): EnumDeclaration;
        getEnumOrThrow(findFunction: (declaration: EnumDeclaration) => boolean): EnumDeclaration;
        getEnumOrThrow(nameOrFindFunction: string | ((declaration: EnumDeclaration) => boolean)): EnumDeclaration {
            return errors.throwIfNullOrUndefined(this.getEnum(nameOrFindFunction), () => getNotFoundErrorMessageForNameOrFindFunction("enum", nameOrFindFunction));
        }

        /* Functions */

        addFunction(structure: OptionalKind<FunctionDeclarationStructure>) {
            return this.addFunctions([structure])[0];
        }

        addFunctions(structures: ReadonlyArray<OptionalKind<FunctionDeclarationStructure>>) {
            return this.insertFunctions(this._getCompilerStatements().length, structures);
        }

        insertFunction(index: number, structure: OptionalKind<FunctionDeclarationStructure>) {
            return this.insertFunctions(index, [structure])[0];
        }

        insertFunctions(index: number, structures: ReadonlyArray<OptionalKind<FunctionDeclarationStructure>>): FunctionDeclaration[] {
            return this._insertChildren<FunctionDeclaration, OptionalKind<FunctionDeclarationStructure>>({
                expectedKind: SyntaxKind.FunctionDeclaration,
                index,
                structures,
                write: (writer, info) => {
                    this._standardWrite(writer, info, () => {
                        this._context.structurePrinterFactory.forFunctionDeclaration({
                            isAmbient: isNodeAmbientOrInAmbientContext(this)
                        }).printTexts(writer, structures);
                    }, {
                        previousNewLine: previousMember =>
                            structures[0].hasDeclareKeyword === true && TypeGuards.isFunctionDeclaration(previousMember) && previousMember.getBody() == null,
                        nextNewLine: nextMember =>
                            structures[structures.length - 1].hasDeclareKeyword === true && TypeGuards.isFunctionDeclaration(nextMember) && nextMember.getBody() == null
                    });
                }
            });
        }

        getFunctions(): FunctionDeclaration[] {
            return this.getStatements().filter(TypeGuards.isFunctionDeclaration).filter(f => f.isAmbient() || f.isImplementation());
        }

        getFunction(name: string): FunctionDeclaration | undefined;
        getFunction(findFunction: (declaration: FunctionDeclaration) => boolean): FunctionDeclaration | undefined;
        getFunction(nameOrFindFunction: string | ((declaration: FunctionDeclaration) => boolean)): FunctionDeclaration | undefined;
        getFunction(nameOrFindFunction: string | ((declaration: FunctionDeclaration) => boolean)): FunctionDeclaration | undefined {
            return getNodeByNameOrFindFunction(this.getFunctions(), nameOrFindFunction);
        }

        getFunctionOrThrow(name: string): FunctionDeclaration;
        getFunctionOrThrow(findFunction: (declaration: FunctionDeclaration) => boolean): FunctionDeclaration;
        getFunctionOrThrow(nameOrFindFunction: string | ((declaration: FunctionDeclaration) => boolean)): FunctionDeclaration {
            return errors.throwIfNullOrUndefined(this.getFunction(nameOrFindFunction), () => getNotFoundErrorMessageForNameOrFindFunction("function", nameOrFindFunction));
        }

        /* Interfaces */

        addInterface(structure: OptionalKind<InterfaceDeclarationStructure>) {
            return this.addInterfaces([structure])[0];
        }

        addInterfaces(structures: ReadonlyArray<OptionalKind<InterfaceDeclarationStructure>>) {
            return this.insertInterfaces(this._getCompilerStatements().length, structures);
        }

        insertInterface(index: number, structure: OptionalKind<InterfaceDeclarationStructure>) {
            return this.insertInterfaces(index, [structure])[0];
        }

        insertInterfaces(index: number, structures: ReadonlyArray<OptionalKind<InterfaceDeclarationStructure>>): InterfaceDeclaration[] {
            return this._insertChildren<InterfaceDeclaration, OptionalKind<InterfaceDeclarationStructure>>({
                expectedKind: SyntaxKind.InterfaceDeclaration,
                index,
                structures,
                write: (writer, info) => {
                    this._standardWrite(writer, info, () => {
                        this._context.structurePrinterFactory.forInterfaceDeclaration().printTexts(writer, structures);
                    });
                }
            });
        }

        getInterfaces(): InterfaceDeclaration[] {
            return this.getStatements().filter(TypeGuards.isInterfaceDeclaration);
        }

        getInterface(name: string): InterfaceDeclaration | undefined;
        getInterface(findFunction: (declaration: InterfaceDeclaration) => boolean): InterfaceDeclaration | undefined;
        getInterface(nameOrFindFunction: string | ((declaration: InterfaceDeclaration) => boolean)): InterfaceDeclaration | undefined;
        getInterface(nameOrFindFunction: string | ((declaration: InterfaceDeclaration) => boolean)): InterfaceDeclaration | undefined {
            return getNodeByNameOrFindFunction(this.getInterfaces(), nameOrFindFunction);
        }

        getInterfaceOrThrow(name: string): InterfaceDeclaration;
        getInterfaceOrThrow(findFunction: (declaration: InterfaceDeclaration) => boolean): InterfaceDeclaration;
        getInterfaceOrThrow(nameOrFindFunction: string | ((declaration: InterfaceDeclaration) => boolean)): InterfaceDeclaration {
            return errors.throwIfNullOrUndefined(this.getInterface(nameOrFindFunction), () => getNotFoundErrorMessageForNameOrFindFunction("interface", nameOrFindFunction));
        }

        /* Namespaces */

        addNamespace(structure: OptionalKind<NamespaceDeclarationStructure>) {
            return this.addNamespaces([structure])[0];
        }

        addNamespaces(structures: ReadonlyArray<OptionalKind<NamespaceDeclarationStructure>>) {
            return this.insertNamespaces(this._getCompilerStatements().length, structures);
        }

        insertNamespace(index: number, structure: OptionalKind<NamespaceDeclarationStructure>) {
            return this.insertNamespaces(index, [structure])[0];
        }

        insertNamespaces(index: number, structures: ReadonlyArray<OptionalKind<NamespaceDeclarationStructure>>): NamespaceDeclaration[] {
            return this._insertChildren<NamespaceDeclaration, OptionalKind<NamespaceDeclarationStructure>>({
                expectedKind: SyntaxKind.ModuleDeclaration,
                index,
                structures,
                write: (writer, info) => {
                    this._standardWrite(writer, info, () => {
                        this._context.structurePrinterFactory.forNamespaceDeclaration({ isAmbient: isNodeAmbientOrInAmbientContext(this) }).printTexts(writer, structures);
                    });
                }
            });
        }

        getNamespaces(): NamespaceDeclaration[] {
            return this.getStatements().filter(TypeGuards.isNamespaceDeclaration);
        }

        getNamespace(name: string): NamespaceDeclaration | undefined;
        getNamespace(findFunction: (declaration: NamespaceDeclaration) => boolean): NamespaceDeclaration | undefined;
        getNamespace(nameOrFindFunction: string | ((declaration: NamespaceDeclaration) => boolean)): NamespaceDeclaration | undefined;
        getNamespace(nameOrFindFunction: string | ((declaration: NamespaceDeclaration) => boolean)): NamespaceDeclaration | undefined {
            return getNodeByNameOrFindFunction(this.getNamespaces(), nameOrFindFunction);
        }

        getNamespaceOrThrow(name: string): NamespaceDeclaration;
        getNamespaceOrThrow(findFunction: (declaration: NamespaceDeclaration) => boolean): NamespaceDeclaration;
        getNamespaceOrThrow(nameOrFindFunction: string | ((declaration: NamespaceDeclaration) => boolean)): NamespaceDeclaration {
            return errors.throwIfNullOrUndefined(this.getNamespace(nameOrFindFunction), () => getNotFoundErrorMessageForNameOrFindFunction("namespace", nameOrFindFunction));
        }

        /* Type aliases */

        addTypeAlias(structure: OptionalKind<TypeAliasDeclarationStructure>) {
            return this.addTypeAliases([structure])[0];
        }

        addTypeAliases(structures: ReadonlyArray<OptionalKind<TypeAliasDeclarationStructure>>) {
            return this.insertTypeAliases(this._getCompilerStatements().length, structures);
        }

        insertTypeAlias(index: number, structure: OptionalKind<TypeAliasDeclarationStructure>) {
            return this.insertTypeAliases(index, [structure])[0];
        }

        insertTypeAliases(index: number, structures: ReadonlyArray<OptionalKind<TypeAliasDeclarationStructure>>): TypeAliasDeclaration[] {
            return this._insertChildren<TypeAliasDeclaration, OptionalKind<TypeAliasDeclarationStructure>>({
                expectedKind: SyntaxKind.TypeAliasDeclaration,
                index,
                structures,
                write: (writer, info) => {
                    this._standardWrite(writer, info, () => {
                        this._context.structurePrinterFactory.forTypeAliasDeclaration().printTexts(writer, structures);
                    }, {
                        previousNewLine: previousMember => TypeGuards.isTypeAliasDeclaration(previousMember),
                        nextNewLine: nextMember => TypeGuards.isTypeAliasDeclaration(nextMember)
                    });
                }
            });
        }

        getTypeAliases(): TypeAliasDeclaration[] {
            return this.getStatements().filter(TypeGuards.isTypeAliasDeclaration);
        }

        getTypeAlias(name: string): TypeAliasDeclaration | undefined;
        getTypeAlias(findFunction: (declaration: TypeAliasDeclaration) => boolean): TypeAliasDeclaration | undefined;
        getTypeAlias(nameOrFindFunction: string | ((declaration: TypeAliasDeclaration) => boolean)): TypeAliasDeclaration | undefined;
        getTypeAlias(nameOrFindFunction: string | ((declaration: TypeAliasDeclaration) => boolean)): TypeAliasDeclaration | undefined {
            return getNodeByNameOrFindFunction(this.getTypeAliases(), nameOrFindFunction);
        }

        getTypeAliasOrThrow(name: string): TypeAliasDeclaration;
        getTypeAliasOrThrow(findFunction: (declaration: TypeAliasDeclaration) => boolean): TypeAliasDeclaration;
        getTypeAliasOrThrow(nameOrFindFunction: string | ((declaration: TypeAliasDeclaration) => boolean)): TypeAliasDeclaration {
            return errors.throwIfNullOrUndefined(this.getTypeAlias(nameOrFindFunction), () => getNotFoundErrorMessageForNameOrFindFunction("type alias", nameOrFindFunction));
        }

        /* Variable statements */

        getVariableStatements(): VariableStatement[] {
            return this.getStatements().filter(TypeGuards.isVariableStatement);
        }

        getVariableStatement(nameOrFindFunction: string | ((statement: VariableStatement) => boolean)): VariableStatement | undefined {
            return ArrayUtils.find(this.getVariableStatements(), getFindFunction());

            function getFindFunction() {
                if (typeof nameOrFindFunction === "string")
                    return (statement: VariableStatement) => statement.getDeclarations().some(d => nodeHasName(d, nameOrFindFunction));
                return nameOrFindFunction;
            }
        }

        getVariableStatementOrThrow(nameOrFindFunction: string | ((statement: VariableStatement) => boolean)): VariableStatement {
            return errors.throwIfNullOrUndefined(this.getVariableStatement(nameOrFindFunction), "Expected to find a variable statement that matched the provided condition.");
        }

        addVariableStatement(structure: OptionalKind<VariableStatementStructure>) {
            return this.addVariableStatements([structure])[0];
        }

        addVariableStatements(structures: ReadonlyArray<OptionalKind<VariableStatementStructure>>) {
            return this.insertVariableStatements(this._getCompilerStatements().length, structures);
        }

        insertVariableStatement(index: number, structure: OptionalKind<VariableStatementStructure>) {
            return this.insertVariableStatements(index, [structure])[0];
        }

        insertVariableStatements(index: number, structures: ReadonlyArray<OptionalKind<VariableStatementStructure>>): VariableStatement[] {
            return this._insertChildren<VariableStatement, OptionalKind<VariableStatementStructure>>({
                expectedKind: SyntaxKind.VariableStatement,
                index,
                structures,
                write: (writer, info) => {
                    this._standardWrite(writer, info, () => {
                        this._context.structurePrinterFactory.forVariableStatement().printTexts(writer, structures);
                    }, {
                        previousNewLine: previousMember => TypeGuards.isVariableStatement(previousMember),
                        nextNewLine: nextMember => TypeGuards.isVariableStatement(nextMember)
                    });
                }
            });
        }

        /* Variable declarations */

        getVariableDeclarations(): VariableDeclaration[] {
            const variables: VariableDeclaration[] = [];

            for (const list of this.getVariableStatements()) {
                variables.push(...list.getDeclarations());
            }

            return variables;
        }

        getVariableDeclaration(name: string): VariableDeclaration | undefined;
        getVariableDeclaration(findFunction: (declaration: VariableDeclaration) => boolean): VariableDeclaration | undefined;
        getVariableDeclaration(nameOrFindFunction: string | ((declaration: VariableDeclaration) => boolean)): VariableDeclaration | undefined;
        getVariableDeclaration(nameOrFindFunction: string | ((declaration: VariableDeclaration) => boolean)): VariableDeclaration | undefined {
            return getNodeByNameOrFindFunction(this.getVariableDeclarations(), nameOrFindFunction);
        }

        getVariableDeclarationOrThrow(name: string): VariableDeclaration;
        getVariableDeclarationOrThrow(findFunction: (declaration: VariableDeclaration) => boolean): VariableDeclaration;
        getVariableDeclarationOrThrow(nameOrFindFunction: string | ((declaration: VariableDeclaration) => boolean)): VariableDeclaration {
            return errors.throwIfNullOrUndefined(this.getVariableDeclaration(nameOrFindFunction),
                () => getNotFoundErrorMessageForNameOrFindFunction("variable declaration", nameOrFindFunction));
        }

        getStructure() {
            const structure: Pick<StatementedNodeStructure, "statements"> = {};
            if (TypeGuards.isBodyableNode(this) && !this.hasBody())
                structure.statements = undefined;
            else {
                structure.statements = this.getStatements().map(s => {
                    if (TypeGuards._hasStructure(s))
                        return s.getStructure() as any; // todo: resolve this
                    return s.getText({ trimLeadingIndentation: true });
                });
            }

            return callBaseGetStructure<any>(Base.prototype, this, structure);
        }

        set(structure: Partial<StatementedNodeStructure>) {
            // todo: I don't think it's necessary to do this in two steps anymore and this could probably
            // be changed to set the body text in one go instead (for performance reasons)
            if (TypeGuards.isBodyableNode(this) && structure.statements == null && structure.hasOwnProperty(nameof(structure.statements))) {
                this.removeBody();
            }
            else if (structure.statements != null) {
                const statementCount = this._getCompilerStatements().length;
                if (statementCount > 0)
                    this.removeStatements([0, statementCount - 1]);
            }

            callBaseSet(Base.prototype, this, structure);

            // add the text after if necessary (do this in a single print so it's fast)
            if (structure.statements != null) {
                this.addStatements(writer => {
                    const statementsPrinter = this._context.structurePrinterFactory.forStatementedNode({ isAmbient: isNodeAmbientOrInAmbientContext(this) });
                    statementsPrinter.printText(writer, structure);
                });
            }

            return this;
        }

        _getCompilerStatements(): ts.Statement[] {
            const statementsContainer = this._getCompilerStatementsContainer();
            if (statementsContainer == null)
                return [] as any as ts.Statement[];
            else {
                // will always return an array of statements
                return ExtendedParser.getContainerArray(statementsContainer, this._sourceFile.compilerNode) as any as ts.Statement[];
            }
        }

        _getCompilerStatementsContainer(): StatementContainerNodes | undefined {
            if (TypeGuards.isSourceFile(this) || TypeGuards.isCaseClause(this) || TypeGuards.isDefaultClause(this))
                return this.compilerNode;
            else if (TypeGuards.isNamespaceDeclaration(this)) {
                // need to get the inner-most body for namespaces
                return (this._getInnerBody().compilerNode as ts.Block);
            }
            else if (TypeGuards.isBodyableNode(this)) {
                const body = this.getBody();
                if (body == null)
                    return undefined;
                return body.compilerNode as any;
            }
            else if (TypeGuards.isBodiedNode(this)) {
                return this.getBody().compilerNode as any;
            }
            else if (TypeGuards.isBlock(this) || TypeGuards.isModuleBlock(this))
                return this.compilerNode;
            else
                throw new errors.NotImplementedError(`Could not find the statements for node kind: ${this.getKindName()}, text: ${this.getText()}`);
        }

        _insertChildren<TNode extends Node, TStructure>(opts: InsertChildrenOptions<TStructure>) {
            addBodyIfNotExists(this);

            return insertIntoBracesOrSourceFileWithGetChildren<TNode, TStructure>({
                expectedKind: opts.expectedKind,
                getIndexedChildren: () => this.getStatements(),
                index: opts.index,
                parent: this,
                structures: opts.structures,
                write: (writer, info) => opts.write(writer, info)
            });
        }

        _standardWrite(
            writer: CodeBlockWriter,
            info: InsertIntoBracesOrSourceFileOptionsWriteInfo,
            writeStructures: () => void,
            opts: StandardWriteOptions = {}
        ) {
            if (info.previousMember != null && (opts.previousNewLine == null || !opts.previousNewLine(info.previousMember)))
                writer.blankLine();
            else if (!info.isStartOfFile)
                writer.newLineIfLastNot();

            writeStructures();

            if (info.nextMember != null && (opts.nextNewLine == null || !opts.nextNewLine(info.nextMember)))
                writer.blankLine();
            else
                writer.newLineIfLastNot();
        }
    };
}

function addBodyIfNotExists(node: Node) {
    if (TypeGuards.isBodyableNode(node) && !node.hasBody())
        node.addBody();
}<|MERGE_RESOLUTION|>--- conflicted
+++ resolved
@@ -473,13 +473,8 @@
             return errors.throwIfNullOrUndefined(this.getStatementByKind(kind), `Expected to find a statement with syntax kind ${getSyntaxKindName(kind)}.`);
         }
 
-<<<<<<< HEAD
-        addStatements(textOrWriterFunction: string | WriterFunction) {
+        addStatements(textOrWriterFunction: string | WriterFunction | (string | WriterFunction)[]) {
             return this.insertStatements(this._getCompilerStatements().length, textOrWriterFunction);
-=======
-        addStatements(textOrWriterFunction: string | WriterFunction | (string | WriterFunction)[]) {
-            return this.insertStatements(this.getCompilerStatements().length, textOrWriterFunction);
->>>>>>> d1c361ae
         }
 
         insertStatements(index: number, textOrWriterFunction: string | WriterFunction | (string | WriterFunction)[]) {
