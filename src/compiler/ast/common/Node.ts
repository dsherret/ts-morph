import { CodeBlockWriter } from "../../../codeBlockWriter";
import * as errors from "../../../errors";
import { ProjectContext } from "../../../ProjectContext";
import { getNextMatchingPos, getNextNonWhitespacePos, getPreviousNonWhitespacePos, getPreviousMatchingPos, getTextFromFormattingEdits,
    insertIntoParentTextRange, replaceSourceFileTextForFormatting, replaceSourceFileTextStraight } from "../../../manipulation";
import { WriterFunction } from "../../../types";
import { SyntaxKind, ts } from "../../../typescript";
import { ArrayUtils, getParentSyntaxList, getSyntaxKindName, getTextFromStringOrWriter, isStringKind, printNode, PrintNodeOptions, StringUtils,
    TypeGuards, StoredComparer } from "../../../utils";
import { FormatCodeSettings } from "../../tools";
import { Symbol } from "../../symbols";
import { Type } from "../../types";
import { ExtendedParser, hasParsedTokens, isComment } from "../utils";
import { CompilerNodeToWrappedType } from "../CompilerNodeToWrappedType";
import { Expression } from "../expression";
import { KindToNodeMappings } from "../kindToNodeMappings";
import { SourceFile } from "../module";
import { Statement, StatementedNode } from "../statement";
import { CommentRange } from "../comment/CommentRange";
import { SyntaxList } from "./SyntaxList";
<<<<<<< HEAD
import { TextRange } from "./TextRange";
import { ForEachChildTraversalControl, ForEachDescendantTraversalControl, TransformTraversalControl } from "./TraversalControl";
=======

export interface ForEachChildTraversalControl {
    /**
     * Stops traversal.
     * @param node - Optional node to return.
     */
    stop(node?: Node): void;
}

export interface ForEachDescendantTraversalControl extends ForEachChildTraversalControl {
    /**
     * Skips traversal of the current node's descendants.
     */
    skip(): void;
    /**
     * Skips traversal of the current node, siblings, and all their descendants.
     */
    up(): void;
}

export interface TransformTraversalControl {
    /**
     * The node currently being transformed.
     * @remarks Use the result of `.visitChildren()` instead before transforming if visiting the children.
     */
    currentNode: ts.Node;
    /**
     * Visits the children of the current node and returns a new node for the current node.
     */
    visitChildren(): ts.Node;
}
>>>>>>> d072b63d

export type NodePropertyToWrappedType<NodeType extends ts.Node, KeyName extends keyof NodeType, NonNullableNodeType = NonNullable<NodeType[KeyName]>> =
    NodeType[KeyName] extends ts.NodeArray<infer ArrayNodeTypeForNullable> | undefined ? CompilerNodeToWrappedType<ArrayNodeTypeForNullable>[] | undefined :
    NodeType[KeyName] extends ts.NodeArray<infer ArrayNodeType> ? CompilerNodeToWrappedType<ArrayNodeType>[] :
    NodeType[KeyName] extends ts.Node ? CompilerNodeToWrappedType<NodeType[KeyName]> :
    NonNullableNodeType extends ts.Node ? CompilerNodeToWrappedType<NonNullableNodeType> | undefined :
    NodeType[KeyName];

export type NodeParentType<NodeType extends ts.Node> =
    NodeType extends ts.SourceFile ? CompilerNodeToWrappedType<NodeType["parent"]> | undefined :
    ts.Node extends NodeType ? CompilerNodeToWrappedType<NodeType["parent"]> | undefined :
    CompilerNodeToWrappedType<NodeType["parent"]>;

export class Node<NodeType extends ts.Node = ts.Node> implements TextRange {
    /** @internal */
    readonly _context: ProjectContext;
    /** @internal */
    private _compilerNode: NodeType | undefined;
    /** @internal */
    private _forgottenText: string | undefined;
    /** @internal */
    private _childStringRanges: [number, number][] | undefined;
    /** @internal */
    private _leadingCommentRanges: CommentRange[] | undefined;
    /** @internal */
    private _trailingCommentRanges: CommentRange[] | undefined;
    /** @internal */
    _wrappedChildCount = 0;
    /** @internal */
    _sourceFile: SourceFile;

    /**
     * Gets the underlying compiler node.
     */
    get compilerNode(): NodeType {
        if (this._compilerNode == null) {
            let message = "Attempted to get information from a node that was removed or forgotten.";
            if (this._forgottenText != null)
                message += `\n\nNode text: ${this._forgottenText}`;
            throw new errors.InvalidOperationError(message);
        }
        return this._compilerNode;
    }

    /**
     * Initializes a new instance.
     * @private
     * @param context - Project context.
     * @param node - Underlying node.
     * @param sourceFile - Source file for the node.
     */
    constructor(
        context: ProjectContext,
        node: NodeType,
        sourceFile: SourceFile
    ) {
        if (context == null || context.compilerFactory == null)
            throw new errors.InvalidOperationError("Constructing a node is not supported. Please create a source file from the default export " +
                "of the package and manipulate the source file from there.");

        this._context = context;
        this._compilerNode = node;
        this._sourceFile = sourceFile;
    }

    /**
     * Releases the node and all its descendants from the underlying node cache and ast.
     *
     * This is useful if you want to improve the performance of manipulation by not tracking this node anymore.
     */
    forget() {
        if (this.wasForgotten())
            return;

        this.forgetDescendants();
        this._forgetOnlyThis();
    }

    /**
     * Forgets the descendants of this node.
     */
    forgetDescendants() {
        for (const child of this._getChildrenInCacheIterator())
            child.forget();

        return this;
    }

    /**
     * Only forgets this node.
     * @internal
     */
    _forgetOnlyThis() {
        if (this.wasForgotten())
            return;

        const parent = this.getParent();
        if (parent != null)
            parent._wrappedChildCount--;

        const parentSyntaxList = this._getParentSyntaxListIfWrapped();
        if (parentSyntaxList != null)
            parentSyntaxList._wrappedChildCount--;

        this._storeTextForForgetting();
        this._context.compilerFactory.removeNodeFromCache(this);
        this._clearInternals();
    }

    /**
     * Gets if the compiler node was forgotten.
     *
     * This will be true when the compiler node was forgotten or removed.
     */
    wasForgotten() {
        return this._compilerNode == null;
    }

    /**
     * Gets if this node has any wrapped children.
     * @internal
     */
    _hasWrappedChildren() {
        return this._wrappedChildCount > 0;
    }

    /**
     * @internal
     *
     * WARNING: This should only be called by the compiler factory!
     */
    _replaceCompilerNodeFromFactory(compilerNode: NodeType) {
        if (compilerNode == null)
            this._storeTextForForgetting();
        this._clearInternals();
        this._compilerNode = compilerNode;
    }

    /** @internal */
    private _storeTextForForgetting() {
        // check for undefined here just in case
        const sourceFileCompilerNode = this._sourceFile && this._sourceFile.compilerNode;
        const compilerNode = this._compilerNode;

        if (sourceFileCompilerNode == null || compilerNode == null)
            return;

        this._forgottenText = getText();

        function getText() {
            const start = compilerNode!.getStart(sourceFileCompilerNode);
            const length = compilerNode!.end - start;
            const trimmedLength = Math.min(length, 100);
            const text = sourceFileCompilerNode.text.substr(start, trimmedLength);
            return trimmedLength !== length ? text + "..." : text;
        }
    }

    /** @internal */
    private _clearInternals() {
        this._compilerNode = undefined;
        this._childStringRanges = undefined;
        clearCommentRanges(this._leadingCommentRanges);
        clearCommentRanges(this._trailingCommentRanges);
        this._leadingCommentRanges = undefined;
        this._trailingCommentRanges = undefined;

        function clearCommentRanges(commentRanges: ReadonlyArray<CommentRange> | undefined) {
            if (commentRanges == null)
                return;
            commentRanges.forEach(r => r._forget());
        }
    }

    /**
     * Gets the syntax kind.
     */
    getKind() {
        return this.compilerNode.kind;
    }

    /**
     * Gets the syntax kind name.
     */
    getKindName() {
        return getSyntaxKindName(this.compilerNode.kind);
    }

    /**
     * Prints the node using the compiler's printer.
     * @param options - Options.
     */
    print(options: PrintNodeOptions = {}): string {
        if (options.newLineKind == null)
            options.newLineKind = this._context.manipulationSettings.getNewLineKind();

        if (this.getKind() === SyntaxKind.SourceFile)
            return printNode(this.compilerNode, options);
        else
            return printNode(this.compilerNode, this._sourceFile.compilerNode, options);
    }

    /**
     * Gets the symbol or throws an error if it doesn't exist.
     */
    getSymbolOrThrow(): Symbol {
        return errors.throwIfNullOrUndefined(this.getSymbol(), "Could not find the node's symbol.");
    }

    /**
     * Gets the compiler symbol or undefined if it doesn't exist.
     */
    getSymbol(): Symbol | undefined {
        const boundSymbol = (this.compilerNode as any).symbol as ts.Symbol | undefined;
        if (boundSymbol != null)
            return this._context.compilerFactory.getSymbol(boundSymbol);

        const typeChecker = this._context.typeChecker;
        const typeCheckerSymbol = typeChecker.getSymbolAtLocation(this);
        if (typeCheckerSymbol != null)
            return typeCheckerSymbol;

        const nameNode = (this.compilerNode as any).name as ts.Node | undefined;
        if (nameNode != null)
            return this._getNodeFromCompilerNode(nameNode).getSymbol();

        return undefined;
    }

    /**
     * Gets the type of the node.
     */
    getType(): Type {
        return this._context.typeChecker.getTypeAtLocation(this);
    }

    /**
     * If the node contains the provided range (inclusive).
     * @param pos - Start position.
     * @param end - End position.
     */
    containsRange(pos: number, end: number) {
        return this.getPos() <= pos && end <= this.getEnd();
    }

    /**
     * Gets if the specified position is within a string.
     * @param pos - Position.
     */
    isInStringAtPos(pos: number) {
        errors.throwIfOutOfRange(pos, [this.getPos(), this.getEnd()], nameof(pos));

        if (this._childStringRanges == null) {
            this._childStringRanges = [];
            for (const descendant of this._getCompilerDescendantsIterator()) {
                if (isStringKind(descendant.kind))
                    this._childStringRanges.push([descendant.getStart(this._sourceFile.compilerNode), descendant.getEnd()]);
            }
        }

        class InStringRangeComparer implements StoredComparer<[number, number]> {
            compareTo(value: [number, number]) {
                if (pos <= value[0])
                    return -1;
                if (pos >= value[1] - 1)
                    return 1;
                return 0;
            }
        }

        return ArrayUtils.binarySearch(this._childStringRanges, new InStringRangeComparer()) !== -1;
    }

    /**
     * Gets the first child by a condition or throws.
     * @param condition - Condition.
     */
    getFirstChildOrThrow<T extends Node>(condition?: (node: Node) => node is T): T;
    /**
     * Gets the first child by a condition or throws.
     * @param condition - Condition.
     */
    getFirstChildOrThrow(condition?: (node: Node) => boolean): Node;
    getFirstChildOrThrow(condition?: (node: Node) => boolean) {
        return errors.throwIfNullOrUndefined(this.getFirstChild(condition), "Could not find a child that matched the specified condition.");
    }

    /**
     * Gets the first child by a condition.
     * @param condition - Condition.
     */
    getFirstChild<T extends Node>(condition?: (node: Node) => node is T): T | undefined;
    /**
     * Gets the first child by a condition.
     * @param condition - Condition.
     */
    getFirstChild(condition?: (node: Node) => boolean): Node | undefined;
    getFirstChild(condition?: (node: Node) => boolean) {
        const firstChild = this._getCompilerFirstChild(getWrappedCondition(this, condition));
        return this._getNodeFromCompilerNodeIfExists(firstChild);
    }

    /**
     * Gets the last child by a condition or throws.
     * @param condition - Condition.
     */
    getLastChildOrThrow<T extends Node>(condition?: (node: Node) => node is T): T;
    /**
     * Gets the last child by a condition or throws.
     * @param condition - Condition.
     */
    getLastChildOrThrow(condition?: (node: Node) => boolean): Node;
    getLastChildOrThrow(condition?: (node: Node) => boolean) {
        return errors.throwIfNullOrUndefined(this.getLastChild(condition), "Could not find a child that matched the specified condition.");
    }

    /**
     * Gets the last child by a condition.
     * @param condition - Condition.
     */
    getLastChild<T extends Node>(condition?: (node: Node) => node is T): T | undefined;
    /**
     * Gets the last child by a condition.
     * @param condition - Condition.
     */
    getLastChild(condition?: (node: Node) => boolean): Node | undefined;
    getLastChild(condition?: (node: Node) => boolean): Node | undefined {
        const lastChild = this._getCompilerLastChild(getWrappedCondition(this, condition));
        return this._getNodeFromCompilerNodeIfExists(lastChild);
    }

    /**
     * Gets the first descendant by a condition or throws.
     * @param condition - Condition.
     */
    getFirstDescendantOrThrow<T extends Node>(condition?: (node: Node) => node is T): T;
    /**
     * Gets the first descendant by a condition or throws.
     * @param condition - Condition.
     */
    getFirstDescendantOrThrow(condition?: (node: Node) => boolean): Node;
    getFirstDescendantOrThrow(condition?: (node: Node) => boolean) {
        return errors.throwIfNullOrUndefined(this.getFirstDescendant(condition), "Could not find a descendant that matched the specified condition.");
    }

    /**
     * Gets the first descendant by a condition.
     * @param condition - Condition.
     */
    getFirstDescendant<T extends Node>(condition?: (node: Node) => node is T): T | undefined;
    /**
     * Gets the first descendant by a condition.
     * @param condition - Condition.
     */
    getFirstDescendant(condition?: (node: Node) => boolean): Node | undefined;
    getFirstDescendant(condition?: (node: Node) => boolean) {
        for (const descendant of this._getDescendantsIterator()) {
            if (condition == null || condition(descendant))
                return descendant;
        }
        return undefined;
    }

    /**
     * Gets the previous sibling or throws.
     * @param condition - Optional condition for getting the previous sibling.
     */
    getPreviousSiblingOrThrow<T extends Node>(condition?: (node: Node) => node is T): T;
    /**
     * Gets the previous sibling or throws.
     * @param condition - Optional condition for getting the previous sibling.
     */
    getPreviousSiblingOrThrow(condition?: (node: Node) => boolean): Node;
    getPreviousSiblingOrThrow(condition?: (node: Node) => boolean) {
        return errors.throwIfNullOrUndefined(this.getPreviousSibling(condition), "Could not find the previous sibling.");
    }

    /**
     * Gets the previous sibling.
     * @param condition - Optional condition for getting the previous sibling.
     */
    getPreviousSibling<T extends Node>(condition?: (node: Node) => node is T): T | undefined;
    /**
     * Gets the previous sibling.
     * @param condition - Optional condition for getting the previous sibling.
     */
    getPreviousSibling(condition?: (node: Node) => boolean): Node | undefined;
    getPreviousSibling(condition?: (node: Node) => boolean): Node | undefined {
        const previousSibling = this._getCompilerPreviousSibling(getWrappedCondition(this, condition));
        return this._getNodeFromCompilerNodeIfExists(previousSibling);
    }

    /**
     * Gets the next sibling or throws.
     * @param condition - Optional condition for getting the next sibling.
     */
    getNextSiblingOrThrow<T extends Node>(condition?: (node: Node) => node is T): T;
    /**
     * Gets the next sibling or throws.
     * @param condition - Optional condition for getting the next sibling.
     */
    getNextSiblingOrThrow(condition?: (node: Node) => boolean): Node;
    getNextSiblingOrThrow(condition?: (node: Node) => boolean) {
        return errors.throwIfNullOrUndefined(this.getNextSibling(condition), "Could not find the next sibling.");
    }

    /**
     * Gets the next sibling.
     * @param condition - Optional condition for getting the next sibling.
     */
    getNextSibling<T extends Node>(condition?: (node: Node) => node is T): T | undefined;
    /**
     * Gets the next sibling.
     * @param condition - Optional condition for getting the next sibling.
     */
    getNextSibling(condition?: (node: Node) => boolean): Node | undefined;
    getNextSibling(condition?: (node: Node) => boolean): Node | undefined {
        const nextSibling = this._getCompilerNextSibling(getWrappedCondition(this, condition));
        return this._getNodeFromCompilerNodeIfExists(nextSibling);
    }

    /**
     * Gets the previous siblings.
     *
     * Note: Closest sibling is the zero index.
     */
    getPreviousSiblings(): Node[] {
        return this._getCompilerPreviousSiblings().map(n => this._getNodeFromCompilerNode(n));
    }

    /**
     * Gets the next siblings.
     *
     * Note: Closest sibling is the zero index.
     */
    getNextSiblings(): Node[] {
        return this._getCompilerNextSiblings().map(n => this._getNodeFromCompilerNode(n));
    }

    /**
     * Gets all the children of the node.
     */
    getChildren(): Node[] {
        return this._getCompilerChildren().map(n => this._getNodeFromCompilerNode(n));
    }

    /**
     * Gets the child at the specified index.
     * @param index - Index of the child.
     */
    getChildAtIndex(index: number): Node {
        return this._getNodeFromCompilerNode(this._getCompilerChildAtIndex(index));
    }

    /**
     * @internal
     */
    *_getChildrenIterator(): IterableIterator<Node> {
        for (const compilerChild of this._getCompilerChildren())
            yield this._getNodeFromCompilerNode(compilerChild);
    }

    /**
     * @internal
     */
    *_getChildrenInCacheIterator(): IterableIterator<Node> {
        const children = this._getCompilerChildrenFast();
        for (const child of children) {
            if (this._context.compilerFactory.hasCompilerNode(child))
                yield this._context.compilerFactory.getExistingCompilerNode(child)!;
            else if (child.kind === SyntaxKind.SyntaxList) {
                // always return syntax lists because their children could be in the cache
                yield this._getNodeFromCompilerNode(child);
            }
        }
    }

    /**
     * Gets the child syntax list or throws if it doesn't exist.
     */
    getChildSyntaxListOrThrow() {
        return errors.throwIfNullOrUndefined(this.getChildSyntaxList(), "A child syntax list was expected.");
    }

    /**
     * Gets the child syntax list if it exists.
     */
    getChildSyntaxList(): SyntaxList | undefined {
        let node: Node = this;
        if (TypeGuards.isBodyableNode(node) || TypeGuards.isBodiedNode(node)) {
            do {
                const bodyNode = TypeGuards.isBodyableNode(node) ? node.getBody() : node.getBody();
                if (bodyNode == null)
                    return undefined;
                node = bodyNode;
            } while ((TypeGuards.isBodyableNode(node) || TypeGuards.isBodiedNode(node)) && (node.compilerNode as ts.Block).statements == null);
        }

        if (
            TypeGuards.isSourceFile(node) ||
            TypeGuards.isBodyableNode(this) ||
            TypeGuards.isBodiedNode(this) ||
            TypeGuards.isCaseBlock(this) ||
            TypeGuards.isCaseClause(this) ||
            TypeGuards.isDefaultClause(this) ||
            TypeGuards.isJsxElement(this)
        )
            return node.getFirstChildByKind(SyntaxKind.SyntaxList);

        let passedBrace = false;
        for (const child of node._getCompilerChildren()) {
            if (!passedBrace)
                passedBrace = child.kind === SyntaxKind.OpenBraceToken;
            else if (child.kind === SyntaxKind.SyntaxList)
                return this._getNodeFromCompilerNode(child) as SyntaxList;
        }

        return undefined;
    }

    /**
     * Invokes the `cbNode` callback for each child and the `cbNodeArray` for every array of nodes stored in properties of the node.
     * If `cbNodeArray` is not defined, then it will pass every element of the array to `cbNode`.
     *
     * @remarks There exists a `traversal.stop()` function on the second parameter that allows stopping iteration.
     * @param cbNode - Callback invoked for each child.
     * @param cbNodeArray - Callback invoked for each array of nodes.
     */
    forEachChild(cbNode: (node: Node, traversal: ForEachChildTraversalControl) => void, cbNodeArray?: (nodes: Node[], traversal: ForEachChildTraversalControl) => void) {
        let stop = false;
        let returnValue: Node | undefined;
        const traversal: ForEachChildTraversalControl = {
            stop: (node?: Node) => {
                stop = true;
                returnValue = node;
            }
        };
        const snapshots: (Node | Node[])[] = [];

        // Get all the nodes from the compiler's forEachChild. Taking this snapshot prevents the results of
        // .forEachChild from returning out of date nodes due to a manipulation or deletion
        this.compilerNode.forEachChild(node => {
            // use function block to ensure a truthy value is not returned
            snapshots.push(this._getNodeFromCompilerNode(node));
        }, cbNodeArray == null ? undefined : nodes => {
            snapshots.push(nodes.map(n => this._getNodeFromCompilerNode(n)));
        });

        // now send them to the user
        for (const snapshot of snapshots) {
            if (snapshot instanceof Array) {
                const filteredNodes = snapshot.filter(n => !n.wasForgotten());
                if (filteredNodes.length > 0)
                    cbNodeArray!(filteredNodes, traversal);
            }
            else if (!snapshot.wasForgotten())
                cbNode(snapshot, traversal);

            if (stop)
                break;
        }

        return returnValue;
    }

    /**
     * Invokes the `cbNode` callback for each descendant and the `cbNodeArray` for every array of nodes stored in properties of the node and descendant nodes.
     * If `cbNodeArray` is not defined, then it will pass every element of the array to `cbNode`.
     *
     * @remarks There exists a `traversal` object on the second parameter that allows various control of iteration.
     * @param cbNode - Callback invoked for each descendant.
     * @param cbNodeArray - Callback invoked for each array of nodes.
     */
    forEachDescendant(cbNode: (node: Node, traversal: ForEachDescendantTraversalControl) => void, cbNodeArray?: (nodes: Node[], traversal: ForEachDescendantTraversalControl) => void) {
        let stop = false;
        let up = false;
        let returnValue: Node | undefined;
        const traversal = {
            stop: (node?: Node) => {
                stop = true;
                returnValue = node;
            },
            up: () => up = true
        };
        const nodeCallback = (node: Node) => {
            if (stop)
                return;

            let skip = false;

            cbNode(node, {
                ...traversal,
                skip: () => skip = true
            });

            if (stop || skip || up)
                return;

            if (!node.wasForgotten())
                forEachChildForNode(node);
        };
        const arrayCallback = cbNodeArray == null ? undefined : (nodes: Node[]) => {
            if (stop)
                return;

            let skip = false;

            cbNodeArray(nodes, {
                ...traversal,
                skip: () => skip = true
            });

            if (skip)
                return;

            for (const node of nodes) {
                if (stop || up)
                    return;

                forEachChildForNode(node);
            }
        };

        forEachChildForNode(this);
        return returnValue;

        function forEachChildForNode(node: Node) {
            node.forEachChild((innerNode, innerTraversal) => {
                nodeCallback(innerNode);
                if (up) {
                    innerTraversal.stop();
                    up = false;
                }
            }, arrayCallback == null ? undefined : (nodes, innerTraversal) => {
                arrayCallback(nodes);
                if (up) {
                    innerTraversal.stop();
                    up = false;
                }
            });
        }
    }

    /**
     * Gets the child nodes passed to the delegate of `node.forEachChild(child => {})` as an array.
     */
    forEachChildAsArray() {
        const children: Node[] = [];
        this.compilerNode.forEachChild(child => {
            children.push(this._getNodeFromCompilerNode(child));
        });
        return children;
    }

    /**
     * Gets the node's descendants.
     */
    getDescendants(): Node[] {
        return Array.from(this._getDescendantsIterator());
    }

    /**
     * Gets the node's descendants as an iterator.
     * @internal
     */
    *_getDescendantsIterator(): IterableIterator<Node> {
        for (const descendant of this._getCompilerDescendantsIterator())
            yield this._getNodeFromCompilerNode(descendant);
    }

    /**
     * Gets the node's descendant statements and any arrow function statement-like expressions (ex. Returns the expression `5` in `() => 5`).
     */
    getDescendantStatements(): (Statement | Expression)[] {
        type NodeWithStatements = ts.Node & { statements: ts.NodeArray<ts.Statement>; };
        const statements: (Statement | Expression)[] = [];

        handleNode(this, this.compilerNode);

        return statements;

        function handleNode(thisNode: Node, node: ts.Node) {
            if (handleStatements(thisNode, node))
                return;
            else if (node.kind === SyntaxKind.ArrowFunction) {
                const arrowFunction = (node as ts.ArrowFunction);
                if (arrowFunction.body.kind !== SyntaxKind.Block)
                    statements.push(thisNode._getNodeFromCompilerNode(arrowFunction.body));
                else
                    handleNode(thisNode, arrowFunction.body);
            }
            else
                handleChildren(thisNode, node);
        }

        function handleStatements(thisNode: Node, node: ts.Node) {
            if ((node as NodeWithStatements).statements == null)
                return false;
            const statementedNode = thisNode._getNodeFromCompilerNode(node) as Node & StatementedNode;
            for (const statement of statementedNode.getStatements()) {
                statements.push(statement);
                handleChildren(thisNode, statement.compilerNode);
            }
            return true;
        }

        function handleChildren(thisNode: Node, node: ts.Node) {
            ts.forEachChild(node, childNode => handleNode(thisNode, childNode));
        }
    }

    /**
     * Gets the number of children the node has.
     */
    getChildCount() {
        // Do not use the compiler's #getChildCount() because it
        // does not take into account ExtendedCommentRanges.
        return this._getCompilerChildren().length;
    }

    /**
     * Gets the child at the provided text position, or undefined if not found.
     * @param pos - Text position to search for.
     */
    getChildAtPos(pos: number): Node | undefined {
        if (pos < this.getPos() || pos >= this.getEnd())
            return undefined;

        for (const child of this._getCompilerChildren()) {
            if (pos >= child.pos && pos < child.end)
                return this._getNodeFromCompilerNode(child);
        }

        return undefined;
    }

    /**
     * Gets the most specific descendant at the provided text position, or undefined if not found.
     * @param pos - Text position to search for.
     */
    getDescendantAtPos(pos: number): Node | undefined {
        let node: Node | undefined;

        while (true) {
            const nextNode: Node | undefined = (node || this).getChildAtPos(pos);
            if (nextNode == null)
                return node;
            else
                node = nextNode;
        }
    }

    /**
     * Gets the most specific descendant at the provided start text position with the specified width, or undefined if not found.
     * @param start - Start text position to search for.
     * @param width - Text length of the node to search for.
     */
    getDescendantAtStartWithWidth(start: number, width: number): Node | undefined {
        let foundNode: Node | undefined;

        this._context.compilerFactory.forgetNodesCreatedInBlock(remember => {
            let nextNode: Node | undefined = this.getSourceFile();

            do {
                nextNode = nextNode.getChildAtPos(start);
                if (nextNode != null) {
                    if (nextNode.getStart() === start && nextNode.getWidth() === width)
                        foundNode = nextNode;
                    else if (foundNode != null)
                        break; // no need to keep looking
                }
            } while (nextNode != null);

            if (foundNode != null)
                remember(foundNode);
        });

        return foundNode;
    }

    /**
     * Gets the source file text position where the node starts that includes the leading trivia (comments and whitespace).
     */
    getPos() {
        return this.compilerNode.pos;
    }

    /**
     * Gets the source file text position where the node ends.
     *
     * @remarks This does not include the following trivia (comments and whitespace).
     */
    getEnd() {
        return this.compilerNode.end;
    }

    /**
     * Gets the source file text position where the node starts that does not include the leading trivia (comments and whitespace).
     * @param includeJsDocComments - Whether to include the JS doc comments.
     */
    getStart(includeJsDocComments?: boolean) {
        // rare time a bool parameter will be used... it's because it's done in the ts compiler
        return this.compilerNode.getStart(this._sourceFile.compilerNode, includeJsDocComments);
    }

    /**
     * Gets the source file text position of the end of the last significant token or the start of the source file.
     */
    getFullStart() {
        return this.compilerNode.getFullStart();
    }

    /**
     * Gets the first source file text position that is not whitespace taking into account extended comments.
     */
    getNonWhitespaceStart(): number {
        const parent = this.getParent() as Node | undefined;
        const parentTakesPrecedence = parent != null
            && !TypeGuards.isSourceFile(parent)
            && parent.getPos() === this.getPos();

        if (parentTakesPrecedence)
            return this.getStart(true);

        let startSearchPos: number;
        const previousSibling = this._getCompilerPreviousSibling();
        if (previousSibling != null && isComment(previousSibling))
            startSearchPos = previousSibling.getEnd();
        else
            startSearchPos = this.getPos();

        return getNextNonWhitespacePos(this._sourceFile.getFullText(), startSearchPos);
    }

    /**
     * Gets the source file text position going forward the result of .getTrailingTriviaEnd() that is not whitespace.
     * @internal
     */
    _getTrailingTriviaNonWhitespaceEnd() {
        return getPreviousNonWhitespacePos(this._sourceFile.getFullText(), this.getTrailingTriviaEnd());
    }

    /**
     * Gets the text length of the node without trivia.
     */
    getWidth() {
        return this.compilerNode.getWidth(this._sourceFile.compilerNode);
    }

    /**
     * Gets the text length of the node with trivia.
     */
    getFullWidth() {
        return this.compilerNode.getFullWidth();
    }

    /**
     * Gets the node's leading trivia's text length.
     */
    getLeadingTriviaWidth() {
        return this.compilerNode.getLeadingTriviaWidth(this._sourceFile.compilerNode);
    }

    /**
     * Gets the text length from the end of the current node to the next significant token or new line.
     */
    getTrailingTriviaWidth() {
        return this.getTrailingTriviaEnd() - this.getEnd();
    }

    /**
     * Gets the text position of the next significant token or new line.
     */
    getTrailingTriviaEnd() {
        const parent = this.getParent();
        const end = this.getEnd();
        if (parent == null)
            return end;
        const parentEnd = parent.getEnd();
        if (parentEnd === end)
            return end;
        const trailingComments = this.getTrailingCommentRanges();
        const searchStart = getSearchStart();

        return getNextMatchingPos(this._sourceFile.getFullText(), searchStart, char => char !== " " && char !== "\t");

        function getSearchStart() {
            return trailingComments.length > 0 ? trailingComments[trailingComments.length - 1].getEnd() : end;
        }
    }

    /**
     * Gets the text without leading trivia (comments and whitespace).
     * @param includeJsDocComments - Whether to include the js doc comments when getting the text.
     */
    getText(includeJsDocComments?: boolean): string;
    /**
     * Gets the text without leading trivia (comments and whitespace).
     * @param options - Options for getting the text.
     */
    getText(options: { trimLeadingIndentation?: boolean; includeJsDocComments?: boolean; }): string;
    getText(includeJsDocCommentOrOptions?: boolean | { trimLeadingIndentation?: boolean; includeJsDocComments?: boolean; }): string {
        const options = typeof includeJsDocCommentOrOptions === "object" ? includeJsDocCommentOrOptions : undefined;
        const includeJsDocComments = includeJsDocCommentOrOptions === true || (options != null && options.includeJsDocComments);
        const trimLeadingIndentation = options != null && options.trimLeadingIndentation;

        const startPos = this.getStart(includeJsDocComments);
        const text = this._sourceFile.getFullText().substring(startPos, this.getEnd());

        if (trimLeadingIndentation) {
            return StringUtils.indent(text,
                -1 * this.getIndentationLevel(),
                this._context.manipulationSettings.getIndentationText(),
                pos => this._sourceFile.isInStringAtPos(pos + startPos));
        }
        else {
            return text;
        }
    }

    /**
     * Gets the full text with leading trivia (comments and whitespace).
     */
    getFullText(): string {
        return this.compilerNode.getFullText(this._sourceFile.compilerNode);
    }

    /**
     * Gets the combined modifier flags.
     */
    getCombinedModifierFlags() {
        // todo: make this method only available on declarations in the future.
        return ts.getCombinedModifierFlags(this.compilerNode as any as ts.Declaration);
    }

    /**
     * Gets the source file.
     */
    getSourceFile(): SourceFile {
        return this._sourceFile;
    }

    /**
     * Gets a compiler node property wrapped in a Node.
     * @param propertyName - Property name.
     */
    getNodeProperty<
        KeyType extends keyof LocalNodeType,
        LocalNodeType extends ts.Node = NodeType // necessary to make the compiler less strict when assigning "this" to Node<NodeType>
        >(propertyName: KeyType): NodePropertyToWrappedType<LocalNodeType, KeyType> {
        const property = (this.compilerNode as any)[propertyName] as any | any[];

        if (property == null)
            return undefined as any;
        else if (property instanceof Array)
            return property.map(p => isNode(p) ? this._getNodeFromCompilerNode(p) : p) as any;
        else if (isNode(property))
            return this._getNodeFromCompilerNode(property) as any;
        else
            return property;

        function isNode(value: any): value is ts.Node {
            return typeof value.kind === "number" && typeof value.pos === "number" && typeof value.end === "number";
        }
    }

    /**
     * Goes up the tree getting all the parents in ascending order.
     */
    getAncestors(): Node[];
    /**
     * @internal - This is internal for now. I'm not sure what the correct behaviour should be.
     */
    getAncestors(includeSyntaxLists: boolean): Node[];
    getAncestors(includeSyntaxLists = false) {
        return Array.from(this._getAncestorsIterator(includeSyntaxLists));
    }

    /**
     * @internal
     */
    *_getAncestorsIterator(includeSyntaxLists: boolean): IterableIterator<Node> {
        let parent = getParent(this);
        while (parent != null) {
            yield parent;
            parent = getParent(parent!);
        }

        function getParent(node: Node) {
            return includeSyntaxLists ? node.getParentSyntaxList() || node.getParent() : node.getParent();
        }
    }

    /**
     * Get the node's parent.
     */
    getParent<T extends Node | undefined = NodeParentType<NodeType>>(): T {
        return this._getNodeFromCompilerNodeIfExists(this.compilerNode.parent) as T;
    }

    /**
     * Gets the parent or throws an error if it doesn't exist.
     */
    getParentOrThrow<T extends Node | undefined = NodeParentType<NodeType>>(): NonNullable<T> {
        return errors.throwIfNullOrUndefined(this.getParent<T>(), "Expected to find a parent.") as NonNullable<T>;
    }

    /**
     * Goes up the parents (ancestors) of the node while a condition is true.
     * Throws if the initial parent doesn't match the condition.
     * @param condition - Condition that tests the parent to see if the expression is true.
     */
    getParentWhileOrThrow<T extends Node>(condition: (node: Node) => node is T): T;
    /**
     * Goes up the parents (ancestors) of the node while a condition is true.
     * Throws if the initial parent doesn't match the condition.
     * @param condition - Condition that tests the parent to see if the expression is true.
     */
    getParentWhileOrThrow(condition: (node: Node) => boolean): Node;
    getParentWhileOrThrow(condition: (node: Node) => boolean) {
        return errors.throwIfNullOrUndefined(this.getParentWhile(condition), "The initial parent did not match the provided condition.");
    }

    /**
     * Goes up the parents (ancestors) of the node while a condition is true.
     * Returns undefined if the initial parent doesn't match the condition.
     * @param condition - Condition that tests the parent to see if the expression is true.
     */
    getParentWhile<T extends Node>(condition: (node: Node) => node is T): T | undefined;
    /**
     * Goes up the parents (ancestors) of the node while a condition is true.
     * Returns undefined if the initial parent doesn't match the condition.
     * @param condition - Condition that tests the parent to see if the expression is true.
     */
    getParentWhile(condition: (node: Node) => boolean): Node | undefined;
    getParentWhile(condition: (node: Node) => boolean) {
        let node: Node | undefined = undefined;
        let nextParent: Node | undefined = this.getParent();
        while (nextParent != null && condition(nextParent)) {
            node = nextParent;
            nextParent = nextParent.getParent();
        }

        return node;
    }

    /**
     * Goes up the parents (ancestors) of the node while the parent is the specified syntax kind.
     * Throws if the initial parent is not the specified syntax kind.
     * @param kind - Syntax kind to check for.
     */
    getParentWhileKindOrThrow<TKind extends SyntaxKind>(kind: TKind) {
        return errors.throwIfNullOrUndefined(this.getParentWhileKind(kind), `The initial parent was not a syntax kind of ${getSyntaxKindName(kind)}.`);
    }

    /**
     * Goes up the parents (ancestors) of the node while the parent is the specified syntax kind.
     * Returns undefined if the initial parent is not the specified syntax kind.
     * @param kind - Syntax kind to check for.
     */
    getParentWhileKind<TKind extends SyntaxKind>(kind: TKind): KindToNodeMappings[TKind] | undefined {
        return this.getParentWhile(n => n.getKind() === kind);
    }

    /**
     * Gets the last token of this node. Usually this is a close brace.
     */
    getLastToken(): Node {
        const lastToken = this.compilerNode.getLastToken(this._sourceFile.compilerNode);
        if (lastToken == null)
            throw new errors.NotImplementedError("Not implemented scenario where the last token does not exist.");

        return this._getNodeFromCompilerNode(lastToken);
    }

    /**
     * Gets if this node is in a syntax list.
     */
    isInSyntaxList(): boolean {
        return this.getParentSyntaxList() != null;
    }

    /**
     * Gets the parent if it's a syntax list or throws an error otherwise.
     */
    getParentSyntaxListOrThrow() {
        return errors.throwIfNullOrUndefined(this.getParentSyntaxList(), "Expected the parent to be a syntax list.");
    }

    /**
     * Gets the parent if it's a syntax list.
     */
    getParentSyntaxList(): SyntaxList | undefined {
        // comments need special handling because they might not be within the range of the syntax list
        const kind = this.getKind();
        if (kind === SyntaxKind.SingleLineCommentTrivia || kind === SyntaxKind.MultiLineCommentTrivia)
            return this.getParentOrThrow().getChildSyntaxList();

        const syntaxList = getParentSyntaxList(this.compilerNode);
        return this._getNodeFromCompilerNodeIfExists(syntaxList);
    }

    /**
     * Gets the parent syntax list if it's been wrapped.
     * @internal
     */
    _getParentSyntaxListIfWrapped(): SyntaxList | undefined {
        const parent = this.getParent();
        if (parent == null || !hasParsedTokens(parent.compilerNode))
            return undefined;
        return this.getParentSyntaxList();
    }

    /**
     * Gets the child index of this node relative to the parent.
     */
    getChildIndex(): number {
        const parent = this.getParentSyntaxList() || this.getParentOrThrow();
        const index = parent._getCompilerChildren().indexOf(this.compilerNode);

        if (index === -1)
            throw new errors.NotImplementedError("For some reason the child's parent did not contain the child.");

        return index;
    }

    /**
     * Gets the indentation level of the current node.
     */
    getIndentationLevel() {
        const indentationText = this._context.manipulationSettings.getIndentationText();
        return this._context.languageService.getIdentationAtPosition(this._sourceFile, this.getStart()) / indentationText.length;
    }

    /**
     * Gets the child indentation level of the current node.
     */
    getChildIndentationLevel(): number {
        if (TypeGuards.isSourceFile(this))
            return 0;

        return this.getIndentationLevel() + 1;
    }

    /**
     * Gets the indentation text.
     * @param offset - Optional number of levels of indentation to add or remove.
     */
    getIndentationText(offset = 0): string {
        return this._getIndentationTextForLevel(this.getIndentationLevel() + offset);
    }

    /**
     * Gets the next indentation level text.
     * @param offset - Optional number of levels of indentation to add or remove.
     */
    getChildIndentationText(offset = 0): string {
        return this._getIndentationTextForLevel(this.getChildIndentationLevel() + offset);
    }

    /**
     * @internal
     */
    private _getIndentationTextForLevel(level: number) {
        return this._context.manipulationSettings.getIndentationText().repeat(level);
    }

    /**
     * Gets the position of the start of the line that this node starts on.
     * @param includeJsDocComments - Whether to include the JS doc comments or not.
     */
    getStartLinePos(includeJsDocComments?: boolean) {
        const sourceFileText = this._sourceFile.getFullText();
        return getPreviousMatchingPos(sourceFileText, this.getStart(includeJsDocComments), char => char === "\n" || char === "\r");
    }

    /**
     * Gets the line number at the start of the node.
     * @param includeJsDocComments - Whether to include the JS doc comments or not.
     */
    getStartLineNumber(includeJsDocComments?: boolean) {
        return StringUtils.getLineNumberAtPos(this._sourceFile.getFullText(), this.getStartLinePos(includeJsDocComments));
    }

    /**
     * Gets the line number of the end of the node.
     */
    getEndLineNumber() {
        const sourceFileText = this._sourceFile.getFullText();
        const endLinePos = getPreviousMatchingPos(sourceFileText, this.getEnd(), char => char === "\n" || char === "\r");
        return StringUtils.getLineNumberAtPos(this._sourceFile.getFullText(), endLinePos);
    }

    /**
     * Gets if this is the first node on the current line.
     */
    isFirstNodeOnLine() {
        const sourceFileText = this._sourceFile.getFullText();
        const startPos = this.getNonWhitespaceStart();

        for (let i = startPos - 1; i >= 0; i--) {
            const currentChar = sourceFileText[i];
            if (currentChar === " " || currentChar === "\t")
                continue;
            if (currentChar === "\n")
                return true;

            return false;
        }

        return true; // first node on the first line
    }

    /**
     * Replaces the text of the current node with new text.
     *
     * This will forget the current node and return a new node that can be asserted or type guarded to the correct type.
     * @param textOrWriterFunction - Text or writer function to replace with.
     * @returns The new node.
     */
    replaceWithText(textOrWriterFunction: string | WriterFunction): Node;
    /** @internal */
    replaceWithText(textOrWriterFunction: string | WriterFunction, writer: CodeBlockWriter): Node;
    replaceWithText(textOrWriterFunction: string | WriterFunction, writer?: CodeBlockWriter): Node {
        const newText = getTextFromStringOrWriter(writer || this._getWriterWithQueuedIndentation(), textOrWriterFunction);
        if (TypeGuards.isSourceFile(this)) {
            this.replaceText([this.getPos(), this.getEnd()], newText);
            return this;
        }

        const parent = this.getParentSyntaxList() || this.getParentOrThrow();
        const childIndex = this.getChildIndex();

        const start = this.getStart(true);
        insertIntoParentTextRange({
            parent,
            insertPos: start,
            newText,
            replacing: {
                textLength: this.getEnd() - start
            }
        });

        return parent.getChildren()[childIndex];
    }

    /**
     * Prepends the specified whitespace to current node.
     * @param textOrWriterFunction - Text or writer function.
     */
    prependWhitespace(textOrWriterFunction: string | WriterFunction) {
        insertWhiteSpaceTextAtPos(this, this.getStart(true), textOrWriterFunction, nameof(this.prependWhitespace));
    }

    /**
     * Appends the specified whitespace to current node.
     * @param textOrWriterFunction - Text or writer function.
     */
    appendWhitespace(textOrWriterFunction: string | WriterFunction) {
        insertWhiteSpaceTextAtPos(this, this.getEnd(), textOrWriterFunction, nameof(this.appendWhitespace));
    }

    /**
     * Formats the node's text using the internal TypeScript formatting API.
     * @param settings - Format code settings.
     */
    formatText(settings: FormatCodeSettings = {}) {
        const formattingEdits = this._context.languageService.getFormattingEditsForRange(
            this._sourceFile.getFilePath(),
            [this.getStart(true), this.getEnd()],
            settings);

        replaceSourceFileTextForFormatting({
            sourceFile: this._sourceFile,
            newText: getTextFromFormattingEdits(this._sourceFile, formattingEdits)
        });
    }

    /**
     * Transforms the node using the compiler api nodes and functions (experimental).
     *
     * WARNING: This will forget descendants of transformed nodes.
     * @example Increments all the numeric literals in a source file.
     * ```ts
     * sourceFile.transform(traversal => {
     *   const node = traversal.visitChildren(); // recommend always visiting the children first (post order)
     *   if (ts.isNumericLiteral(node))
     *     return ts.createNumericLiteral((parseInt(node.text, 10) + 1).toString());
     *   return node;
     * });
     * ```
     * @example Updates the class declaration node without visiting the children.
     * ```ts
     * const classDec = sourceFile.getClassOrThrow("MyClass");
     * classDec.transform(traversal => {
     *   const node = traversal.currentNode;
     *   return ts.updateClassDeclaration(node, undefined, undefined, ts.createIdentifier("MyUpdatedClass"), undefined, undefined, []);
     * });
     * ```
     */
    transform(visitNode: (traversal: TransformTraversalControl) => ts.Node) {
        const compilerFactory = this._context.compilerFactory;
        const printer = ts.createPrinter({
            newLine: this._context.manipulationSettings.getNewLineKind(),
            removeComments: false
        });
        const transformations: { start: number; end: number; compilerNode: ts.Node; }[] = [];
        const compilerSourceFile = this._sourceFile.compilerNode;
        const compilerNode = this.compilerNode;
        const transformerFactory: ts.TransformerFactory<ts.Node> = context => {
            return rootNode => innerVisit(rootNode, context);
        };

        ts.transform(compilerNode, [transformerFactory], this._context.compilerOptions.get());

        replaceSourceFileTextStraight({
            sourceFile: this._sourceFile,
            newText: getTransformedText()
        });

        return this;

        function innerVisit(node: ts.Node, context: ts.TransformationContext) {
            const traversal: TransformTraversalControl = {
                visitChildren() {
                    node = ts.visitEachChild(node, child => innerVisit(child, context), context);
                    return node;
                },
                currentNode: node
            };
            const resultNode = visitNode(traversal);
            handleTransformation(node, resultNode);
            return resultNode;
        }

        function handleTransformation(oldNode: ts.Node, newNode: ts.Node) {
            if (oldNode === newNode)
                return;

            const start = oldNode.getStart(compilerSourceFile, true);
            const end = oldNode.end;
            const lastTransformation = transformations[transformations.length - 1];

            // remove the last transformation if it's nested within this transformation
            if (lastTransformation != null && lastTransformation.start > start)
                transformations.pop();

            const wrappedNode = compilerFactory.getExistingCompilerNode(oldNode);
            transformations.push({
                start,
                end,
                compilerNode: newNode
            });

            // It's very difficult and expensive to tell about changes that could have happened to the descendants
            // via updating properties. For this reason, descendant nodes will always be forgotten.
            if (wrappedNode != null) {
                if (oldNode.kind !== newNode.kind)
                    wrappedNode.forget();
                else
                    wrappedNode.forgetDescendants();
            }
        }

        function getTransformedText() {
            const fileText = compilerSourceFile.getFullText();
            let finalText = "";
            let lastPos = 0;

            for (const transform of transformations) {
                finalText += fileText.substring(lastPos, transform.start);
                finalText += printer.printNode(ts.EmitHint.Unspecified, transform.compilerNode, compilerSourceFile);
                lastPos = transform.end;
            }

            finalText += fileText.substring(lastPos);
            return finalText;
        }
    }

    /**
     * Gets the leading comment ranges of the current node.
     */
    getLeadingCommentRanges(): CommentRange[] {
        return this._leadingCommentRanges || (this._leadingCommentRanges = this._getCommentsAtPos(this.getFullStart(), ts.getLeadingCommentRanges));
    }

    /**
     * Gets the trailing comment ranges of the current node.
     */
    getTrailingCommentRanges(): CommentRange[] {
        return this._trailingCommentRanges || (this._trailingCommentRanges = this._getCommentsAtPos(this.getEnd(), ts.getTrailingCommentRanges));
    }

    /** @internal */
    private _getCommentsAtPos(pos: number, getComments: (text: string, pos: number) => ReadonlyArray<ts.CommentRange> | undefined) {
        if (this.getKind() === SyntaxKind.SourceFile)
            return [];

        return (getComments(this._sourceFile.getFullText(), pos) || []).map(r => new CommentRange(r, this._sourceFile));
    }

    /**
     * Gets the children based on a kind.
     * @param kind - Syntax kind.
     */
    getChildrenOfKind<TKind extends SyntaxKind>(kind: TKind): KindToNodeMappings[TKind][] {
        return this._getCompilerChildrenOfKind(kind).map(c => this._getNodeFromCompilerNode(c));
    }

    /**
     * Gets the first child by syntax kind or throws an error if not found.
     * @param kind - Syntax kind.
     */
    getFirstChildByKindOrThrow<TKind extends SyntaxKind>(kind: TKind): KindToNodeMappings[TKind] {
        return errors.throwIfNullOrUndefined(this.getFirstChildByKind(kind), `A child of the kind ${getSyntaxKindName(kind)} was expected.`);
    }

    /**
     * Gets the first child by syntax kind.
     * @param kind - Syntax kind.
     */
    getFirstChildByKind<TKind extends SyntaxKind>(kind: TKind): KindToNodeMappings[TKind] | undefined {
        const child = this._getCompilerChildrenOfKind(kind)[0];
        return child == null ? undefined : this._getNodeFromCompilerNode(child);
    }

    /**
     * Gets the first child if it matches the specified syntax kind or throws an error if not found.
     * @param kind - Syntax kind.
     */
    getFirstChildIfKindOrThrow<TKind extends SyntaxKind>(kind: TKind): KindToNodeMappings[TKind] {
        return errors.throwIfNullOrUndefined(this.getFirstChildIfKind(kind), `A first child of the kind ${getSyntaxKindName(kind)} was expected.`);
    }

    /**
     * Gets the first child if it matches the specified syntax kind.
     * @param kind - Syntax kind.
     */
    getFirstChildIfKind<TKind extends SyntaxKind>(kind: TKind): KindToNodeMappings[TKind] | undefined {
        const firstChild = this._getCompilerFirstChild();
        return firstChild != null && firstChild.kind === kind ? this._getNodeFromCompilerNode(firstChild) : undefined;
    }

    /**
     * Gets the last child by syntax kind or throws an error if not found.
     * @param kind - Syntax kind.
     */
    getLastChildByKindOrThrow<TKind extends SyntaxKind>(kind: TKind) {
        return errors.throwIfNullOrUndefined(this.getLastChildByKind(kind), `A child of the kind ${getSyntaxKindName(kind)} was expected.`);
    }

    /**
     * Gets the last child by syntax kind.
     * @param kind - Syntax kind.
     */
    getLastChildByKind<TKind extends SyntaxKind>(kind: TKind): KindToNodeMappings[TKind] | undefined {
        const children = this._getCompilerChildrenOfKind(kind);
        const lastChild = children[children.length - 1] as ts.Node | undefined;
        return this._getNodeFromCompilerNodeIfExists(lastChild);
    }

    /**
     * Gets the last child if it matches the specified syntax kind or throws an error if not found.
     * @param kind - Syntax kind.
     */
    getLastChildIfKindOrThrow<TKind extends SyntaxKind>(kind: TKind) {
        return errors.throwIfNullOrUndefined(this.getLastChildIfKind(kind), `A last child of the kind ${getSyntaxKindName(kind)} was expected.`);
    }

    /**
     * Gets the last child if it matches the specified syntax kind.
     * @param kind - Syntax kind.
     */
    getLastChildIfKind<TKind extends SyntaxKind>(kind: TKind): KindToNodeMappings[TKind] | undefined {
        const lastChild = this._getCompilerLastChild();
        return lastChild != null && lastChild.kind === kind ? this._getNodeFromCompilerNode(lastChild) : undefined;
    }

    /**
     * Gets the child at the specified index if it's the specified kind or throws an exception.
     * @param index - Child index to get.
     * @param kind - Expected kind.
     */
    getChildAtIndexIfKindOrThrow<TKind extends SyntaxKind>(index: number, kind: TKind) {
        return errors.throwIfNullOrUndefined(this.getChildAtIndexIfKind(index, kind), `Child at index ${index} was expected to be ${getSyntaxKindName(kind)}`);
    }

    /**
     * Gets the child at the specified index if it's the specified kind or returns undefined.
     * @param index - Child index to get.
     * @param kind - Expected kind.
     */
    getChildAtIndexIfKind<TKind extends SyntaxKind>(index: number, kind: TKind): KindToNodeMappings[TKind] | undefined {
        const node = this._getCompilerChildAtIndex(index);
        return node.kind === kind ? this._getNodeFromCompilerNode(node) : undefined;
    }

    /**
     * Gets the previous sibiling if it matches the specified kind, or throws.
     * @param kind - Kind to check.
     */
    getPreviousSiblingIfKindOrThrow<TKind extends SyntaxKind>(kind: TKind) {
        return errors.throwIfNullOrUndefined(this.getPreviousSiblingIfKind(kind), `A previous sibling of kind ${getSyntaxKindName(kind)} was expected.`);
    }

    /**
     * Gets the next sibiling if it matches the specified kind, or throws.
     * @param kind - Kind to check.
     */
    getNextSiblingIfKindOrThrow<TKind extends SyntaxKind>(kind: TKind) {
        return errors.throwIfNullOrUndefined(this.getNextSiblingIfKind(kind), `A next sibling of kind ${getSyntaxKindName(kind)} was expected.`);
    }

    /**
     * Gets the previous sibling if it matches the specified kind.
     * @param kind - Kind to check.
     */
    getPreviousSiblingIfKind<TKind extends SyntaxKind>(kind: TKind): KindToNodeMappings[TKind] | undefined {
        const previousSibling = this._getCompilerPreviousSibling();
        return previousSibling != null && previousSibling.kind === kind ? this._getNodeFromCompilerNode(previousSibling) : undefined;
    }

    /**
     * Gets the next sibling if it matches the specified kind.
     * @param kind - Kind to check.
     */
    getNextSiblingIfKind<TKind extends SyntaxKind>(kind: TKind): KindToNodeMappings[TKind] | undefined {
        const nextSibling = this._getCompilerNextSibling();
        return nextSibling != null && nextSibling.kind === kind ? this._getNodeFromCompilerNode(nextSibling) : undefined;
    }

    /**
     * Gets the parent if it's a certain syntax kind.
     */
    getParentIfKind<TKind extends SyntaxKind>(kind: TKind): KindToNodeMappings[TKind] | undefined {
        const parentNode = this.getParent();
        return parentNode == null || parentNode.getKind() !== kind ? undefined : parentNode;
    }

    /**
     * Gets the parent if it's a certain syntax kind of throws.
     */
    getParentIfKindOrThrow<TKind extends SyntaxKind>(kind: TKind): KindToNodeMappings[TKind] {
        return errors.throwIfNullOrUndefined(this.getParentIfKind(kind), `Expected a parent with a syntax kind of ${getSyntaxKindName(kind)}.`);
    }

    /**
     * Gets the first ancestor by syntax kind or throws if not found.
     * @param kind - Syntax kind.
     */
    getFirstAncestorByKindOrThrow<TKind extends SyntaxKind>(kind: TKind): KindToNodeMappings[TKind] {
        return errors.throwIfNullOrUndefined(this.getFirstAncestorByKind(kind), `Expected an ancestor with a syntax kind of ${getSyntaxKindName(kind)}.`);
    }

    /**
     * Get the first ancestor by syntax kind.
     * @param kind - Syntax kind.
     */
    getFirstAncestorByKind<TKind extends SyntaxKind>(kind: TKind): KindToNodeMappings[TKind] | undefined {
        for (const parent of this._getAncestorsIterator(kind === SyntaxKind.SyntaxList)) {
            if (parent.getKind() === kind)
                return parent;
        }
        return undefined;
    }

    /**
     * Gets the first ancestor that matches the provided condition or throws if not found.
     * @param condition - Condition to match.
     */
    getFirstAncestorOrThrow<T extends Node>(condition?: (node: Node) => node is T): T;
    /**
     * Gets the first ancestor that matches the provided condition or throws if not found.
     * @param condition - Condition to match.
     */
    getFirstAncestorOrThrow(condition?: (node: Node) => boolean): Node;
    getFirstAncestorOrThrow(condition?: (node: Node) => boolean) {
        return errors.throwIfNullOrUndefined(this.getFirstAncestor(condition), `Expected to find an ancestor that matched the provided condition.`);
    }

    /**
     * Gets the first ancestor that matches the provided condition or returns undefined if not found.
     * @param condition - Condition to match.
     */
    getFirstAncestor<T extends Node>(condition?: (node: Node) => node is T): T | undefined;
    /**
     * Gets the first ancestor that matches the provided condition or returns undefined if not found.
     * @param condition - Condition to match.
     */
    getFirstAncestor(condition?: (node: Node) => boolean): Node | undefined;
    getFirstAncestor(condition?: (node: Node) => boolean) {
        for (const ancestor of this._getAncestorsIterator(false)) {
            if (condition == null || condition(ancestor))
                return ancestor;
        }
        return undefined;
    }

    /**
     * Gets the descendants that match a specified syntax kind.
     * @param kind - Kind to check.
     */
    getDescendantsOfKind<TKind extends SyntaxKind>(kind: TKind): KindToNodeMappings[TKind][] {
        const descendants: Node[] = [];
        for (const descendant of this._getCompilerDescendantsOfKindIterator(kind))
            descendants.push(this._getNodeFromCompilerNode(descendant));
        return descendants;
    }

    /**
     * Gets the first descendant by syntax kind or throws.
     * @param kind - Syntax kind.
     */
    getFirstDescendantByKindOrThrow<TKind extends SyntaxKind>(kind: TKind) {
        return errors.throwIfNullOrUndefined(this.getFirstDescendantByKind(kind), `A descendant of kind ${getSyntaxKindName(kind)} was expected to be found.`);
    }

    /**
     * Gets the first descendant by syntax kind.
     * @param kind - Syntax kind.
     */
    getFirstDescendantByKind<TKind extends SyntaxKind>(kind: TKind): KindToNodeMappings[TKind] | undefined {
        for (const descendant of this._getCompilerDescendantsOfKindIterator(kind))
            return this._getNodeFromCompilerNode(descendant);
        return undefined;
    }

    /**
     * Gets the compiler children of the node.
     * @internal
     */
    _getCompilerChildren(): ts.Node[] {
        return ExtendedParser.getCompilerChildren(this.compilerNode, this._sourceFile.compilerNode);
    }

    /**
     * Gets the compiler children of the node using .forEachChild
     * @internal
     */
    _getCompilerForEachChildren(): ts.Node[] {
        return ExtendedParser.getCompilerForEachChildren(this.compilerNode, this._sourceFile.compilerNode);
    }

    /**
     * Gets children using forEachChildren if it has no parsed tokens, otherwise getChildren.
     * @internal
     */
    _getCompilerChildrenFast() {
        return hasParsedTokens(this.compilerNode) ? this._getCompilerChildren() : this._getCompilerForEachChildren();
    }

    /**
     * Gets the compiler children of the specified kind.
     * @internal
     */
    _getCompilerChildrenOfKind(kind: SyntaxKind) {
        const children: ts.Node[] = useParseTreeSearchForKind(this, kind) ? this._getCompilerForEachChildren() : this._getCompilerChildren();
        return children.filter(c => c.kind === kind);
    }

    /**
     * Gets the node's descendant compiler nodes filtered by syntax kind, based on an iterator.
     * @internal
     */
    *_getCompilerDescendantsOfKindIterator(kind: SyntaxKind): IterableIterator<ts.Node> {
        // if the first node is a SyntaxList then always use `.getCompilerChildren()`... after that go back to the appropriate search method
        const children = useParseTreeSearchForKind(this, kind) ? this._getCompilerForEachChildren() : this._getCompilerChildren();

        for (const child of children) {
            if (child.kind === kind)
                yield child;

            const descendants = useParseTreeSearchForKind(child.kind, kind)
                ? getCompilerForEachDescendantsIterator(child)
                : getCompilerDescendantsIterator(child, this._sourceFile.compilerNode);

            for (const descendant of descendants) {
                if (descendant.kind === kind)
                    yield descendant;
            }
        }
    }

    /**
     * Gets the node's descendant compiler nodes as an iterator.
     * @internal
     */
    _getCompilerDescendantsIterator(): IterableIterator<ts.Node> {
        return getCompilerDescendantsIterator(this.compilerNode, this._sourceFile.compilerNode);
    }

    /**
     * Gets the node's for-each descendant compiler nodes as an iterator.
     * @internal
     */
    _getCompilerForEachDescendantsIterator(): IterableIterator<ts.Node> {
        return getCompilerForEachDescendantsIterator(this.compilerNode);
    }

    /**
     * Gets the first compiler node child that matches the condition.
     * @param condition - Condition.
     * @internal
     */
    _getCompilerFirstChild(condition?: (node: ts.Node) => boolean) {
        for (const child of this._getCompilerChildren()) {
            if (condition == null || condition(child))
                return child;
        }
        return undefined;
    }

    /**
     * Gets the last compiler node child that matches the condition.
     * @param condition - Condition.
     * @internal
     */
    _getCompilerLastChild(condition?: (node: ts.Node) => boolean) {
        const children = this._getCompilerChildren();
        for (let i = children.length - 1; i >= 0; i--) {
            const child = children[i];
            if (condition == null || condition(child))
                return child;
        }
        return undefined;
    }

    /**
     * Gets the previous compiler siblings.
     *
     * Note: Closest sibling is the zero index.
     * @internal
     */
    _getCompilerPreviousSiblings() {
        const parent = this.getParentSyntaxList() || this.getParentOrThrow();
        const previousSiblings: ts.Node[] = [];

        for (const child of parent._getCompilerChildren()) {
            if (child === this.compilerNode)
                break;
            previousSiblings.unshift(child);
        }

        return previousSiblings;
    }

    /**
     * Gets the next compiler siblings.
     *
     * Note: Closest sibling is the zero index.
     * @internal
     */
    _getCompilerNextSiblings() {
        let foundChild = false;
        const parent = this.getParentSyntaxList() || this.getParentOrThrow();
        const nextSiblings: ts.Node[] = [];

        for (const child of parent._getCompilerChildren()) {
            if (!foundChild) {
                foundChild = child === this.compilerNode;
                continue;
            }

            nextSiblings.push(child);
        }

        return nextSiblings;
    }

    /**
     * Gets the previous compiler sibling.
     * @param condition - Optional condition for getting the previous sibling.
     * @internal
     */
    _getCompilerPreviousSibling(condition?: (node: ts.Node) => boolean) {
        for (const sibling of this._getCompilerPreviousSiblings()) {
            if (condition == null || condition(sibling))
                return sibling;
        }

        return undefined;
    }

    /**
     * Gets the next compiler sibling.
     * @param condition - Optional condition for getting the previous sibling.
     * @internal
     */
    _getCompilerNextSibling(condition?: (node: ts.Node) => boolean) {
        for (const sibling of this._getCompilerNextSiblings()) {
            if (condition == null || condition(sibling))
                return sibling;
        }

        return undefined;
    }

    /**
     * Gets the compiler child at the specified index.
     * @param index - Index.
     * @internal
     */
    _getCompilerChildAtIndex(index: number) {
        const children = this._getCompilerChildren();
        errors.throwIfOutOfRange(index, [0, children.length - 1], nameof(index));
        return children[index];
    }

    /**
     * Gets a writer with the indentation text.
     * @internal
     */
    _getWriterWithIndentation() {
        const writer = this._getWriter();
        writer.setIndentationLevel(this.getIndentationLevel());
        return writer;
    }

    /**
     * Gets a writer with the queued indentation text.
     * @internal
     */
    _getWriterWithQueuedIndentation() {
        const writer = this._getWriter();
        writer.queueIndentationLevel(this.getIndentationLevel());
        return writer;
    }

    /**
     * Gets a writer with the child indentation text.
     * @internal
     */
    _getWriterWithChildIndentation() {
        const writer = this._getWriter();
        writer.setIndentationLevel(this.getChildIndentationLevel());
        return writer;
    }

    /**
     * Gets a writer with the queued child indentation text.
     * @internal
     */
    _getWriterWithQueuedChildIndentation() {
        const writer = this._getWriter();
        writer.queueIndentationLevel(this.getChildIndentationLevel());
        return writer;
    }

    /** @internal */
    _getTextWithQueuedChildIndentation(textOrWriterFunc: string | WriterFunction) {
        const writer = this._getWriterWithQueuedChildIndentation();
        if (typeof textOrWriterFunc === "string")
            writer.write(textOrWriterFunc);
        else
            textOrWriterFunc(writer);
        return writer.toString();
    }

    /**
     * Gets a writer with no child indentation text.
     * @internal
     */
    _getWriter() {
        return this._context.createWriter();
    }

    /**
     * Gets or creates a node from the internal cache.
     * @internal
     */
    _getNodeFromCompilerNode<LocalCompilerNodeType extends ts.Node = ts.Node>(
        compilerNode: LocalCompilerNodeType): CompilerNodeToWrappedType<LocalCompilerNodeType>
    {
        return this._context.compilerFactory.getNodeFromCompilerNode(compilerNode, this._sourceFile);
    }

    /**
     * Gets or creates a node from the internal cache, if it exists.
     * @internal
     */
    _getNodeFromCompilerNodeIfExists<LocalCompilerNodeType extends ts.Node = ts.Node>(
        compilerNode: LocalCompilerNodeType | undefined): CompilerNodeToWrappedType<LocalCompilerNodeType> | undefined
    {
        return compilerNode == null ? undefined : this._getNodeFromCompilerNode<LocalCompilerNodeType>(compilerNode);
    }

    /**
     * Ensures that the binder has bound the node before.
     * @internal
     */
    protected _ensureBound() {
        if ((this.compilerNode as any).symbol != null)
            return;
        this.getSymbol(); // binds the node
    }
}

function getWrappedCondition(thisNode: Node, condition: ((c: Node) => boolean) | undefined): ((c: ts.Node) => boolean) | undefined {
    return condition == null ? undefined : ((c: ts.Node) => condition(thisNode._getNodeFromCompilerNode(c)));
}

function insertWhiteSpaceTextAtPos(node: Node, insertPos: number, textOrWriterFunction: string | WriterFunction, methodName: string) {
    const parent = TypeGuards.isSourceFile(node) ? node.getChildSyntaxListOrThrow() : node.getParentSyntaxList() || node.getParentOrThrow();
    const newText = getTextFromStringOrWriter(node._getWriterWithQueuedIndentation(), textOrWriterFunction);

    if (!/^[\s\r\n]*$/.test(newText))
        throw new errors.InvalidOperationError(`Cannot insert non-whitespace into ${methodName}.`);

    insertIntoParentTextRange({
        parent,
        insertPos,
        newText
    });
}

function* getCompilerForEachDescendantsIterator(node: ts.Node): IterableIterator<ts.Node> {
    for (const child of getForEachChildren()) {
        yield child;
        yield* getCompilerForEachDescendantsIterator(child);
    }

    function getForEachChildren() {
        const children: ts.Node[] = [];
        node.forEachChild(child => {
            children.push(child);
        });
        return children;
    }
}

function* getCompilerDescendantsIterator(node: ts.Node, sourceFile: ts.SourceFile): IterableIterator<ts.Node> {
    for (const child of ExtendedParser.getCompilerChildren(node, sourceFile)) {
        yield child;
        yield* getCompilerDescendantsIterator(child, sourceFile);
    }
}

/**
 * Tells the calling code if it's safe to search for the specified kind
 * using only the ast (`node.forEachChild(...)`... much faster) instead
 * of having to parse all the tokens via `node.getChildren()`.
 */
function useParseTreeSearchForKind(thisNodeOrSyntaxKind: Node | SyntaxKind, searchingKind: SyntaxKind) {
    return searchingKind >= SyntaxKind.FirstNode && searchingKind < SyntaxKind.FirstJSDocNode
        && getThisKind() !== SyntaxKind.SyntaxList;

    function getThisKind() {
        if (typeof thisNodeOrSyntaxKind === "number")
            return thisNodeOrSyntaxKind;
        return thisNodeOrSyntaxKind.compilerNode.kind;
    }
}<|MERGE_RESOLUTION|>--- conflicted
+++ resolved
@@ -18,42 +18,8 @@
 import { Statement, StatementedNode } from "../statement";
 import { CommentRange } from "../comment/CommentRange";
 import { SyntaxList } from "./SyntaxList";
-<<<<<<< HEAD
 import { TextRange } from "./TextRange";
 import { ForEachChildTraversalControl, ForEachDescendantTraversalControl, TransformTraversalControl } from "./TraversalControl";
-=======
-
-export interface ForEachChildTraversalControl {
-    /**
-     * Stops traversal.
-     * @param node - Optional node to return.
-     */
-    stop(node?: Node): void;
-}
-
-export interface ForEachDescendantTraversalControl extends ForEachChildTraversalControl {
-    /**
-     * Skips traversal of the current node's descendants.
-     */
-    skip(): void;
-    /**
-     * Skips traversal of the current node, siblings, and all their descendants.
-     */
-    up(): void;
-}
-
-export interface TransformTraversalControl {
-    /**
-     * The node currently being transformed.
-     * @remarks Use the result of `.visitChildren()` instead before transforming if visiting the children.
-     */
-    currentNode: ts.Node;
-    /**
-     * Visits the children of the current node and returns a new node for the current node.
-     */
-    visitChildren(): ts.Node;
-}
->>>>>>> d072b63d
 
 export type NodePropertyToWrappedType<NodeType extends ts.Node, KeyName extends keyof NodeType, NonNullableNodeType = NonNullable<NodeType[KeyName]>> =
     NodeType[KeyName] extends ts.NodeArray<infer ArrayNodeTypeForNullable> | undefined ? CompilerNodeToWrappedType<ArrayNodeTypeForNullable>[] | undefined :
