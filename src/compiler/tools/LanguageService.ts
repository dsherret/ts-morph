import * as errors from "../../errors";
import { DefaultFileSystemHost } from "../../fileSystem";
import { ProjectContext } from "../../ProjectContext";
import { getTextFromFormattingEdits, replaceSourceFileTextForRename } from "../../manipulation";
import { CompilerOptions, EditorSettings, ScriptTarget, ts } from "../../typescript";
import { ArrayUtils, FileUtils, fillDefaultEditorSettings, fillDefaultFormatCodeSettings, KeyValueCache, ObjectUtils, StringUtils } from "../../utils";
import { Node } from "../ast/common";
import { SourceFile } from "../ast/module";
import { FormatCodeSettings, UserPreferences, RenameOptions } from "./inputs";
import { Program } from "./Program";
<<<<<<< HEAD
import { DefinitionInfo, EmitOutput, FileTextChanges, ImplementationLocation, RenameLocation, TextChange, DiagnosticWithLocation } from "./results";
import { RefactorEditInfo } from "./results/RefactorEditInfo";
import { CodeFixAction } from "./results/CodeFixAction";
=======
import { DefinitionInfo, EmitOutput, FileTextChanges, ImplementationLocation, RenameLocation, TextChange, DiagnosticWithLocation, RefactorEditInfo, CodeFixAction } from "./results";
>>>>>>> 9e42b101

export interface TextRange {
    getPos(): number;
    getEnd(): number;
}

export class LanguageService {
    private readonly _compilerObject: ts.LanguageService;
    private readonly compilerHost: ts.CompilerHost;
    private program: Program;
    /** @internal */
    private context: ProjectContext;

    /**
     * Gets the compiler language service.
     */
    get compilerObject() {
        return this._compilerObject;
    }

    /** @private */
    constructor(context: ProjectContext) {
        this.context = context;

        let version = 0;
        const fileExistsSync = (path: string) => this.context.compilerFactory.containsSourceFileAtPath(path) || context.fileSystemWrapper.fileExistsSync(path);
        const languageServiceHost: ts.LanguageServiceHost = {
            getCompilationSettings: () => context.compilerOptions.get(),
            getNewLine: () => context.manipulationSettings.getNewLineKindAsString(),
            getScriptFileNames: () => this.context.compilerFactory.getSourceFilePaths(),
            getScriptVersion: fileName => {
                const sourceFile = this.context.compilerFactory.getSourceFileFromCacheFromFilePath(fileName);
                if (sourceFile == null)
                    return (version++).toString();
                return this.context.compilerFactory.documentRegistry.getSourceFileVersion(sourceFile.compilerNode);
            },
            getScriptSnapshot: fileName => {
                if (!fileExistsSync(fileName))
                    return undefined;
                return ts.ScriptSnapshot.fromString(this.context.compilerFactory.addOrGetSourceFileFromFilePath(fileName)!.getFullText());
            },
            getCurrentDirectory: () => context.fileSystemWrapper.getCurrentDirectory(),
            getDefaultLibFileName: options => {
                if (this.context.fileSystemWrapper.getFileSystem() instanceof DefaultFileSystemHost)
                    return ts.getDefaultLibFilePath(context.compilerOptions.get());
                else
                    return FileUtils.pathJoin(context.fileSystemWrapper.getCurrentDirectory(), "node_modules/typescript/lib/" + ts.getDefaultLibFileName(context.compilerOptions.get()));
            },
            useCaseSensitiveFileNames: () => true,
            readFile: (path, encoding) => {
                if (this.context.compilerFactory.containsSourceFileAtPath(path))
                    return this.context.compilerFactory.getSourceFileFromCacheFromFilePath(path)!.getFullText();
                return this.context.fileSystemWrapper.readFileSync(path, encoding);
            },
            fileExists: fileExistsSync,
            directoryExists: dirName => this.context.compilerFactory.containsDirectoryAtPath(dirName) || this.context.fileSystemWrapper.directoryExistsSync(dirName)
        };

        this.compilerHost = {
            getSourceFile: (fileName: string, languageVersion: ScriptTarget, onError?: (message: string) => void) => {
                const sourceFile = this.context.compilerFactory.addOrGetSourceFileFromFilePath(fileName);
                return sourceFile == null ? undefined : sourceFile.compilerNode;
            },
            // getSourceFileByPath: (...) => {}, // not providing these will force it to use the file name as the file path
            // getDefaultLibLocation: (...) => {},
            getDefaultLibFileName: (options: CompilerOptions) => languageServiceHost.getDefaultLibFileName(options),
            writeFile: (filePath, data, writeByteOrderMark, onError, sourceFiles) => {
                this.context.fileSystemWrapper.writeFileSync(filePath, data);
            },
            getCurrentDirectory: () => languageServiceHost.getCurrentDirectory(),
            getDirectories: (path: string) => this.context.fileSystemWrapper.getDirectories(path),
            fileExists: (fileName: string) => languageServiceHost.fileExists!(fileName),
            readFile: (fileName: string) => languageServiceHost.readFile!(fileName),
            getCanonicalFileName: (fileName: string) => this.context.fileSystemWrapper.getStandardizedAbsolutePath(fileName),
            useCaseSensitiveFileNames: () => languageServiceHost.useCaseSensitiveFileNames!(),
            getNewLine: () => languageServiceHost.getNewLine!(),
            getEnvironmentVariable: (name: string) => process.env[name],
            directoryExists: dirName => languageServiceHost.directoryExists!(dirName)
        };

        this._compilerObject = ts.createLanguageService(languageServiceHost, this.context.compilerFactory.documentRegistry);
        this.program = new Program(this.context, this.context.compilerFactory.getSourceFilePaths(), this.compilerHost);

        this.context.compilerFactory.onSourceFileAdded(() => this.resetProgram());
        this.context.compilerFactory.onSourceFileRemoved(() => this.resetProgram());
    }

    /**
     * Resets the program. This should be done whenever any modifications happen.
     * @internal
     */
    resetProgram() {
        this.program.reset(this.context.compilerFactory.getSourceFilePaths(), this.compilerHost);
    }

    /**
     * Gets the language service's program.
     */
    getProgram() {
        return this.program;
    }

    /**
     * Rename the specified node.
     * @param node - Node to rename.
     * @param newName - New name for the node.
     * @param options - Options for renaming the node.
     */
    renameNode(node: Node, newName: string, options: RenameOptions = {}) {
        errors.throwIfWhitespaceOrNotString(newName, nameof(newName));

        if (node.getText() === newName)
            return;

        this.renameLocations(this.findRenameLocations(node, options), newName);
    }

    /**
     * Rename the provided rename locations.
     * @param renameLocations - Rename locations.
     * @param newName - New name for the node.
     */
    renameLocations(renameLocations: ReadonlyArray<RenameLocation>, newName: string) {
        const renameLocationsBySourceFile = new KeyValueCache<SourceFile, RenameLocation[]>();
        for (const renameLocation of renameLocations) {
            const locations = renameLocationsBySourceFile.getOrCreate<RenameLocation[]>(renameLocation.getSourceFile(), () => []);
            locations.push(renameLocation);
        }

        for (const [sourceFile, locations] of renameLocationsBySourceFile.getEntries()) {
            replaceSourceFileTextForRename({
                sourceFile,
                renameLocations: locations,
                newName
            });
        }
    }

    /**
     * Gets the definitions for the specified node.
     * @param node - Node.
     */
    getDefinitions(node: Node): DefinitionInfo[] {
        return this.getDefinitionsAtPosition(node.sourceFile, node.getStart());
    }

    /**
     * Gets the definitions at the specified position.
     * @param sourceFile - Source file.
     * @param pos - Position.
     */
    getDefinitionsAtPosition(sourceFile: SourceFile, pos: number): DefinitionInfo[] {
        const results = this.compilerObject.getDefinitionAtPosition(sourceFile.getFilePath(), pos) || [];
        return results.map(info => this.context.compilerFactory.getDefinitionInfo(info));
    }

    /**
     * Gets the implementations for the specified node.
     * @param node - Node.
     */
    getImplementations(node: Node): ImplementationLocation[] {
        return this.getImplementationsAtPosition(node.sourceFile, node.getStart());
    }

    /**
     * Gets the implementations at the specified position.
     * @param sourceFile - Source file.
     * @param pos - Position.
     */
    getImplementationsAtPosition(sourceFile: SourceFile, pos: number): ImplementationLocation[] {
        const results = this.compilerObject.getImplementationAtPosition(sourceFile.getFilePath(), pos) || [];
        return results.map(location => new ImplementationLocation(this.context, location));
    }

    /**
     * Finds references based on the specified node.
     * @param node - Node to find references for.
     */
    findReferences(node: Node) {
        return this.findReferencesAtPosition(node.sourceFile, node.getStart());
    }

    /**
     * Finds the nodes that reference the definition(s) of the specified node.
     * @param node - Node.
     */
    findReferencesAsNodes(node: Node) {
        const referencedSymbols = this.findReferences(node);
        return ArrayUtils.from(getReferencingNodes());

        function* getReferencingNodes() {
            for (const referencedSymbol of referencedSymbols) {
                const isAlias = referencedSymbol.getDefinition().getKind() === ts.ScriptElementKind.alias;
                const references = referencedSymbol.getReferences();
                for (let i = 0; i < references.length; i++) {
                    // the first reference always seems to be the main definition... the other definitions
                    // could be constructed in initializers or elsewhere
                    const reference = references[i];
                    if (isAlias || !reference.isDefinition() || i > 0)
                        yield reference.getNode();
                }
            }
        }
    }

    /**
     * Finds references based on the specified position.
     * @param sourceFile - Source file.
     * @param pos - Position to find the reference at.
     */
    findReferencesAtPosition(sourceFile: SourceFile, pos: number) {
        const results = this.compilerObject.findReferences(sourceFile.getFilePath(), pos) || [];
        return results.map(s => this.context.compilerFactory.getReferencedSymbol(s));
    }

    /**
     * Find the rename locations for the specified node.
     * @param node - Node to get the rename locations for.
     * @param options - Options for renaming.
     */
    findRenameLocations(node: Node, options: RenameOptions = {}): RenameLocation[] {
        const renameLocations = this.compilerObject.findRenameLocations(node.sourceFile.getFilePath(), node.getStart(),
            options.renameInStrings || false, options.renameInComments || false) || [];
        return renameLocations.map(l => new RenameLocation(this.context, l));
    }

    /**
     * Gets the suggestion diagnostics.
     * @param filePathOrSourceFile - The source file or file path to get suggestions for.
     */
    getSuggestionDiagnostics(filePathOrSourceFile: SourceFile | string): DiagnosticWithLocation[] {
        const filePath = this._getFilePathFromFilePathOrSourceFile(filePathOrSourceFile);
        const suggestionDiagnostics = this.compilerObject.getSuggestionDiagnostics(filePath);
        return suggestionDiagnostics.map(d => this.context.compilerFactory.getDiagnosticWithLocation(d));
    }

    /**
     * Gets the formatting edits for a range.
     * @param filePath - File path.
     * @param range - Position range.
     * @param settings - Settings.
     */
    getFormattingEditsForRange(filePath: string, range: [number, number], settings: FormatCodeSettings) {
        return (this.compilerObject.getFormattingEditsForRange(filePath, range[0], range[1], this._getFilledSettings(settings)) || []).map(e => new TextChange(e));
    }

    /**
     * Gets the formatting edits for a document.
     * @param filePath - File path of the source file.
     * @param settings - Format code settings.
     */
    getFormattingEditsForDocument(filePath: string, settings: FormatCodeSettings) {
        return (this.compilerObject.getFormattingEditsForDocument(filePath, this._getFilledSettings(settings)) || []).map(e => new TextChange(e));
    }

    /**
     * Gets the formatted text for a document.
     * @param filePath - File path of the source file.
     * @param settings - Format code settings.
     */
    getFormattedDocumentText(filePath: string, settings: FormatCodeSettings) {
        const sourceFile = this.context.compilerFactory.getSourceFileFromCacheFromFilePath(filePath);
        if (sourceFile == null)
            throw new errors.FileNotFoundError(filePath);

        settings = this._getFilledSettings(settings);
        const formattingEdits = this.getFormattingEditsForDocument(filePath, settings);
        let newText = getTextFromFormattingEdits(sourceFile, formattingEdits);
        const newLineChar = settings.newLineCharacter!;

        if (settings.ensureNewLineAtEndOfFile && !StringUtils.endsWith(newText, newLineChar))
            newText += newLineChar;

        return newText.replace(/\r?\n/g, newLineChar);
    }

    /**
     * Gets the emit output of a source file.
     * @param sourceFile - Source file.
     * @param emitOnlyDtsFiles - Whether to only emit the d.ts files.
     */
    getEmitOutput(sourceFile: SourceFile, emitOnlyDtsFiles?: boolean): EmitOutput;
    /**
     * Gets the emit output of a source file.
     * @param filePath - File path.
     * @param emitOnlyDtsFiles - Whether to only emit the d.ts files.
     */
    getEmitOutput(filePath: string, emitOnlyDtsFiles?: boolean): EmitOutput;
    /** @internal */
    getEmitOutput(filePathOrSourceFile: SourceFile | string, emitOnlyDtsFiles?: boolean): EmitOutput;
    getEmitOutput(filePathOrSourceFile: SourceFile | string, emitOnlyDtsFiles?: boolean): EmitOutput {
        const filePath = this._getFilePathFromFilePathOrSourceFile(filePathOrSourceFile);
        return new EmitOutput(this.context, filePath, this.compilerObject.getEmitOutput(filePath, emitOnlyDtsFiles));
    }

    /**
     * Gets the indentation at the specified position.
     * @param sourceFile - Source file.
     * @param position - Position.
     * @param settings - Editor settings.
     */
    getIdentationAtPosition(sourceFile: SourceFile, position: number, settings?: EditorSettings): number;
    /**
     * Gets the indentation at the specified position.
     * @param filePath - File path.
     * @param position - Position.
     * @param settings - Editor settings.
     */
    getIdentationAtPosition(filePath: string, position: number, settings?: EditorSettings): number;
    getIdentationAtPosition(filePathOrSourceFile: SourceFile | string, position: number, settings?: EditorSettings): number {
        const filePath = this._getFilePathFromFilePathOrSourceFile(filePathOrSourceFile);
        if (settings == null)
            settings = this.context.manipulationSettings.getEditorSettings();
        else
            fillDefaultEditorSettings(settings, this.context.manipulationSettings);
        return this.compilerObject.getIndentationAtPosition(filePath, position, settings);
    }

    /**
     * Gets the file text changes for organizing the imports in a source file.
     *
     * @param sourceFile - Source file.
     * @param settings - Format code settings.
     * @param userPreferences - User preferences for refactoring.
     */
    organizeImports(sourceFile: SourceFile, settings?: FormatCodeSettings, userPreferences?: UserPreferences): FileTextChanges[];
    /**
     * Gets the file text changes for organizing the imports in a source file.
     *
     * @param filePath - File path of the source file.
     * @param settings - Format code settings.
     * @param userPreferences - User preferences for refactoring.
     */
    organizeImports(filePath: string, settings?: FormatCodeSettings, userPreferences?: UserPreferences): FileTextChanges[];
    organizeImports(filePathOrSourceFile: string | SourceFile, settings: FormatCodeSettings = {}, userPreferences: UserPreferences = {}): FileTextChanges[] {
        const scope: ts.OrganizeImportsScope = {
            type: "file",
            fileName: this._getFilePathFromFilePathOrSourceFile(filePathOrSourceFile)
        };
        return this.compilerObject.organizeImports(scope, this._getFilledSettings(settings), this._getFilledUserPreferences(userPreferences))
            .map(fileTextChanges => new FileTextChanges(fileTextChanges));
    }

    /**
     * Gets the edit information for applying a refactor at a the provided position in a source file.
     * @param filePathOrSourceFile - File path or source file to get the edits for.
     * @param formatOptions - Fomat code settings.
     * @param positionOrRange - Position in the source file where to apply given refactor.
     * @param refactorName - Refactor name.
     * @param actionName - Refactor action name.
     * @param preferences - User preferences for refactoring.
     */
    getEditsForRefactor(filePathOrSourceFile: string | SourceFile, formatOptions: FormatCodeSettings, positionOrRange: number | TextRange,
        refactorName: string, actionName: string, preferences: UserPreferences = {}): RefactorEditInfo | undefined
    {
        const filePath = this._getFilePathFromFilePathOrSourceFile(filePathOrSourceFile);
        const position = typeof positionOrRange === "number" ? positionOrRange : { pos: positionOrRange.getPos(), end: positionOrRange.getEnd() };
        const compilerObject = this.compilerObject.getEditsForRefactor(filePath, this._getFilledSettings(formatOptions),
            position, refactorName, actionName, this._getFilledUserPreferences(preferences));

        return compilerObject != null ? new RefactorEditInfo(compilerObject) : undefined;
    }

    /**
     * Gets the edit information for applying a code fix at the provided text range in a source file.
     * @param filePathOrSourceFile - File path or source file to get the code fixes for.
     * @param start - Start position of the text range to be fixed.
     * @param end - End position of the text range to be fixed.
     * @param errorCodes - One or more error codes associated with the code fixes to apply.
     * @param formatOptions - Format code settings.
     * @param preferences - User preferences for refactoring.
     */
    getCodeFixesAtPosition(filePathOrSourceFile: string | SourceFile, start: number, end: number, errorCodes: ReadonlyArray<number>,
        formatOptions: FormatCodeSettings = {}, preferences: UserPreferences = {}): CodeFixAction[]
    {
        const filePath = this._getFilePathFromFilePathOrSourceFile(filePathOrSourceFile);
        const compilerResult = this.compilerObject.getCodeFixesAtPosition(filePath, start, end, errorCodes,
            this._getFilledSettings(formatOptions), this._getFilledUserPreferences(preferences || {}));

        return compilerResult.map(compilerObject => new CodeFixAction(compilerObject));
    }

    private _getFilePathFromFilePathOrSourceFile(filePathOrSourceFile: SourceFile | string) {
        const filePath = typeof filePathOrSourceFile === "string"
            ? this.context.fileSystemWrapper.getStandardizedAbsolutePath(filePathOrSourceFile)
            : filePathOrSourceFile.getFilePath();
        if (!this.context.compilerFactory.containsSourceFileAtPath(filePath))
            throw new errors.FileNotFoundError(filePath);
        return filePath;
    }

    private _getFilledSettings(settings: FormatCodeSettings) {
        if ((settings as any)["_filled"]) // optimization
            return settings;
        settings = ObjectUtils.assign(this.context.getFormatCodeSettings(), settings);
        fillDefaultFormatCodeSettings(settings, this.context.manipulationSettings);
        (settings as any)["_filled"] = true;
        return settings;
    }

    private _getFilledUserPreferences(userPreferences: UserPreferences) {
        return ObjectUtils.assign(this.context.getUserPreferences(), userPreferences);
    }
}<|MERGE_RESOLUTION|>--- conflicted
+++ resolved
@@ -8,13 +8,7 @@
 import { SourceFile } from "../ast/module";
 import { FormatCodeSettings, UserPreferences, RenameOptions } from "./inputs";
 import { Program } from "./Program";
-<<<<<<< HEAD
-import { DefinitionInfo, EmitOutput, FileTextChanges, ImplementationLocation, RenameLocation, TextChange, DiagnosticWithLocation } from "./results";
-import { RefactorEditInfo } from "./results/RefactorEditInfo";
-import { CodeFixAction } from "./results/CodeFixAction";
-=======
 import { DefinitionInfo, EmitOutput, FileTextChanges, ImplementationLocation, RenameLocation, TextChange, DiagnosticWithLocation, RefactorEditInfo, CodeFixAction } from "./results";
->>>>>>> 9e42b101
 
 export interface TextRange {
     getPos(): number;
