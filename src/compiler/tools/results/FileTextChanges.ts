--- conflicted
+++ resolved
@@ -6,13 +6,7 @@
     /** @internal */
     private readonly _compilerObject: ts.FileTextChanges;
 
-<<<<<<< HEAD
-    /** @internal */
-=======
-    /**
-     * @private
-     */
->>>>>>> c026a160
+    /** @private */
     constructor(compilerObject: ts.FileTextChanges) {
         this._compilerObject = compilerObject;
     }
