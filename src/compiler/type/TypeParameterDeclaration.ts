import { removeChildren, removeCommaSeparatedChild, insertIntoParentTextRange } from "../../manipulation";
import { SyntaxKind, ts } from "../../typescript";
import * as errors from "../../errors";
import { StringUtils } from "../../utils";
import { NamedNode } from "../base";
import { Node } from "../common";
import { TypeNode } from "./TypeNode";
import { TypeParameterDeclarationStructure } from '../../structures';
import { callBaseGetStructure } from '../callBaseGetStructure';

export const TypeParameterDeclarationBase = NamedNode(Node);
export class TypeParameterDeclaration extends TypeParameterDeclarationBase<ts.TypeParameterDeclaration> {
    /**
     * Gets the constraint node of the type parameter.
     * @deprecated - Use .getConstraint().
     */
    getConstraintNode(): TypeNode | undefined {
        return this.getConstraint();
    }

    /**
     * Gets the constraint of the type parameter.
     */
    getConstraint(): TypeNode | undefined {
        return this.getNodeFromCompilerNodeIfExists(this.compilerNode.constraint);
    }

    /**
     * Gets the constraint of the type parameter or throws if it doesn't exist.
     */
    getConstraintOrThrow() {
        return errors.throwIfNullOrUndefined(this.getConstraint(), "Expected to find the type parameter's constraint.");
    }

    /**
     * Sets the type parameter constraint.
     * @param text - Text to set as the constraint.
     */
    setConstraint(text: string) {
        if (StringUtils.isNullOrWhitespace(text)) {
            this.removeConstraint();
            return this;
        }

        const constraint = this.getConstraint();
        if (constraint != null) {
            constraint.replaceWithText(text);
            return this;
        }

        const nameNode = this.getNameNode();
        insertIntoParentTextRange({
            parent: this,
            insertPos: nameNode.getEnd(),
            newText: ` extends ${text}`
        });

        return this;
    }

    /**
     * Removes the constraint type node.
     */
    removeConstraint() {
        removeConstraintOrDefault(this.getConstraint(), SyntaxKind.ExtendsKeyword);
        return this;
    }

    /**
     * Gets the default node of the type parameter.
     */
    getDefault(): TypeNode | undefined {
        return this.getNodeFromCompilerNodeIfExists(this.compilerNode.default);
    }

    /**
     * Gets the default node of the type parameter or throws if it doesn't exist.
     */
    getDefaultOrThrow() {
        return errors.throwIfNullOrUndefined(this.getDefault(), "Expected to find the type parameter's default.");
    }

    /**
     * Gets the default node of the type parameter.
     * @deprecated Use .getDefault().
     */
    getDefaultNode(): TypeNode | undefined {
        return this.getNodeFromCompilerNodeIfExists(this.compilerNode.default);
    }

    /**
     * Sets the type parameter default type node.
     * @param text - Text to set as the default type node.
     */
    setDefault(text: string) {
        if (StringUtils.isNullOrWhitespace(text)) {
            this.removeDefault();
            return this;
        }

        const defaultNode = this.getDefault();
        if (defaultNode != null) {
            defaultNode.replaceWithText(text);
            return this;
        }

        const insertAfterNode = this.getConstraint() || this.getNameNode();
        insertIntoParentTextRange({
            parent: this,
            insertPos: insertAfterNode.getEnd(),
            newText: ` = ${text}`
        });

        return this;
    }

    /**
     * Removes the default type node.
     */
    removeDefault() {
        removeConstraintOrDefault(this.getDefault(), SyntaxKind.EqualsToken);
        return this;
    }

    /**
     * Removes this type parameter.
     */
    remove() {
        const parentSyntaxList = this.getParentSyntaxListOrThrow();
        const typeParameters = parentSyntaxList.getChildrenOfKind(SyntaxKind.TypeParameter);

        if (typeParameters.length === 1)
            removeAllTypeParameters();
        else
            removeCommaSeparatedChild(this);

        function removeAllTypeParameters() {
            const children = [
                parentSyntaxList.getPreviousSiblingIfKindOrThrow(SyntaxKind.LessThanToken),
                parentSyntaxList,
                parentSyntaxList.getNextSiblingIfKindOrThrow(SyntaxKind.GreaterThanToken)
            ];

            removeChildren({ children });
        }
    }
<<<<<<< HEAD

    getStructure() {
        return callBaseGetStructure<TypeParameterDeclarationStructure>({}, this, {
            constraint: this.getConstraintNode() ? this.getConstraintNode()!.getText() : undefined,
            name: this.getName()
        });
    }
=======
}

function removeConstraintOrDefault(nodeToRemove: Node | undefined, siblingKind: SyntaxKind) {
    if (nodeToRemove == null)
        return;

    removeChildren({
        children: [nodeToRemove.getPreviousSiblingIfKindOrThrow(siblingKind), nodeToRemove],
        removePrecedingSpaces: true
    });
>>>>>>> 598deb55
}<|MERGE_RESOLUTION|>--- conflicted
+++ resolved
@@ -144,7 +144,6 @@
             removeChildren({ children });
         }
     }
-<<<<<<< HEAD
 
     getStructure() {
         return callBaseGetStructure<TypeParameterDeclarationStructure>({}, this, {
@@ -152,7 +151,6 @@
             name: this.getName()
         });
     }
-=======
 }
 
 function removeConstraintOrDefault(nodeToRemove: Node | undefined, siblingKind: SyntaxKind) {
@@ -163,5 +161,4 @@
         children: [nodeToRemove.getPreviousSiblingIfKindOrThrow(siblingKind), nodeToRemove],
         removePrecedingSpaces: true
     });
->>>>>>> 598deb55
 }