--- conflicted
+++ resolved
@@ -76,14 +76,15 @@
         return getWriteFunctionForUnionOrIntersectionType("&", [firstType, secondType, ...additionalTypes]);
     }
 
-<<<<<<< HEAD
     /** Gets a writer function for writing a type assertion (ex. `type as assertionType`). */
     static assertion(type: WriterFunctionOrValue, assertionType: WriterFunctionOrValue) {
         return (writer: CodeBlockWriter) => {
             writeValue(writer, type);
             writer.spaceIfLastNot().write("as ");
             writeValue(writer, assertionType);
-=======
+        };
+    }
+
     /**
      * Gets a writer function for writing a return statement returning the provided value.
      * @param value - Value to be returned.
@@ -93,7 +94,6 @@
             writer.write("return ");
             writeValue(writer, value);
             writer.write(";");
->>>>>>> 23b1d366
         };
     }
 }
