{
  "name": "ts-morph",
  "version": "1.3.1",
  "description": "TypeScript compiler wrapper for static analysis and code manipulation.",
  "main": "dist/main.js",
  "typings": "dist-declarations/ts-morph.d.ts",
  "scripts": {
    "dopublish": "yarn run type-check-docs && yarn run package && yarn run publish-code-verification && npm publish --otp",
    "lint": "yarn run lint-src && yarn run lint-scripts",
    "lint-src": "tslint \"src/**/*.ts\"",
    "lint-scripts": "tslint \"scripts/**/*.ts\"",
    "lint-src-and-fix": "tslint \"src/**/*.ts\" --fix",
    "build": "rimraf dist && npx ttsc && ts-node --transpileOnly scripts/build/removeEmptyFiles",
    "build-declarations": "rimraf dist-declarations && ts-node --max-old-space-size=8192 --transpileOnly scripts/generation/main create-code-block-writer-file create-declaration-file",
    "test": "cross-env TS_NODE_COMPILER=\"ttypescript\" TS_NODE_TRANSPILE_ONLY=\"true\" mocha --opts mocha.opts --grep @performance --invert",
    "test-debug": "cross-env TS_NODE_COMPILER=\"ttypescript\" TS_NODE_TRANSPILE_ONLY=\"true\" mocha --opts mocha.opts --grep @performance --invert --inspect-brk",
    "test-ts-versions": "ts-node --transpileOnly scripts/test/testTypeScriptVersions",
    "test-coverage": "cross-env TS_NODE_COMPILER=\"ttypescript\" TS_NODE_TRANSPILE_ONLY=\"true\" nyc --reporter=lcov mocha --opts mocha.opts --grep @performance --invert",
    "test-performance": "cross-env TS_NODE_COMPILER=\"ttypescript\" TS_NODE_TRANSPILE_ONLY=\"true\" mocha --opts mocha.opts --grep @performance --reporter spec",
    "type-check-library": "ts-node --transpileOnly scripts/typeCheckLibrary",
    "code-generate": "ts-node --transpileOnly --compiler ttypescript scripts/generation/main",
    "refactor": "ts-node --transpileOnly scripts/refactor",
    "output-wrapped-nodes": "ts-node --transpileOnly scripts/generation/outputWrappedNodesInfo",
    "package": "yarn run build && yarn run build-declarations",
    "publish-code-verification": "yarn run code-verification && yarn run ensure-no-declaration-file-errors && yarn run ensure-declaration-files-not-changed",
    "code-verification": "ts-node --transpileOnly scripts/verification/main ensure-structures-match-classes ensure-overload-structures-match ensure-array-inputs-readonly ensure-classes-implement-structure-methods validate-public-api-class-member-names validate-compiler-node-to-wrapped-type",
    "ensure-structures-match-classes": "ts-node --transpileOnly scripts/verification/main ensure-structures-match-classes",
    "ensure-overload-structures-match": "ts-node --transpileOnly scripts/verification/main ensure-overload-structures-match",
    "ensure-no-project-compile-errors": "ts-node --transpileOnly scripts/verification/ensureNoProjectCompileErrors",
    "ensure-no-declaration-file-errors": "ts-node --transpileOnly scripts/verification/ensureNoDeclarationFileErrors",
    "ensure-declaration-files-not-changed": "ts-node --transpileOnly scripts/verification/ensureDeclarationFilesNotChanged",
    "ensure-array-inputs-readonly": "ts-node --transpileOnly scripts/verification/main ensure-array-inputs-readonly",
    "ensure-or-throw-exists": "ts-node --transpileOnly scripts/verification/main ensure-or-throw-exists",
    "overwrite-declaration-files": "yarn run build-declarations && shx cp -rf dist-declarations/ts-morph.d.ts lib/ts-morph.d.ts && shx cp -rf dist-declarations/code-block-writer.d.ts lib/code-block-writer.d.ts",
    "type-check-docs": "ts-node --transpileOnly scripts/typeCheckDocumentation.ts",
    "maintain-barrels": "barrel-maintainer src"
  },
  "repository": "git+https://github.com/dsherret/ts-morph.git",
  "keywords": [
    "typescript",
    "ast",
    "static analysis",
    "code generation",
    "code refactor"
  ],
  "author": "David Sherret",
  "license": "MIT",
  "bugs": {
    "url": "https://github.com/dsherret/ts-morph/issues"
  },
  "homepage": "https://github.com/dsherret/ts-morph#readme",
  "nyc": {
    "extension": [
      ".ts",
      ".tsx"
    ],
    "include": [
      "src/**/*.ts",
      "!src/tests/**/*.ts",
      "!src/utils/TypeGuards.ts"
    ],
    "reporter": [
      "html"
    ],
    "all": true
  },
  "typescript": {
    "definition": "dist-declarations/ts-morph.d.ts"
  },
  "dependencies": {
    "@dsherret/to-absolute-glob": "^2.0.2",
<<<<<<< HEAD
    "code-block-writer": "7.3.0",
=======
    "code-block-writer": "7.2.2",
>>>>>>> cd380faa
    "fs-extra": "^7.0.0",
    "glob-parent": "^3.1.0",
    "globby": "^8.0.1",
    "is-negated-glob": "^1.0.0",
    "multimatch": "^2.1.0",
    "tslib": "^1.9.0",
    "typescript": "^3.0.1"
  },
  "devDependencies": {
    "@types/chai": "^4.1.2",
    "@types/diff": "^3.5.1",
    "@types/fs-extra": "^5.0.2",
    "@types/glob-parent": "^3.1.0",
    "@types/is-negated-glob": "^1.0.0",
    "@types/mocha": "^5.2.0",
    "@types/multimatch": "^2.1.2",
    "@types/node": "^6.0.110",
    "@types/ts-nameof": "^2.0.0",
    "barrel-maintainer": "^1.4.0",
    "chai": "^4.1.2",
    "chalk": "^2.4.0",
    "conditional-type-checks": "^0.5.0",
    "coveralls": "^3.0.1",
    "cross-env": "^5.1.4",
    "diff": "^3.5.0",
    "mocha": "5.2.0",
    "npx": "^10.2.0",
    "nyc": "12.0.2",
    "rimraf": "^2.6.2",
    "shelljs": "^0.8.2",
    "shx": "^0.3.2",
    "source-map-support": "^0.5.5",
    "ts-nameof": "^3.0.3",
    "ts-node": "7.0.0",
    "ts-morph": "1.0.0",
    "tslint": "^5.11.0",
    "ttypescript": "1.5.5",
    "typescript-3.0.1": "npm:typescript@3.0.1",
    "typescript-3.0.3": "npm:typescript@3.0.3",
    "typescript-3.1.6": "npm:typescript@3.1.6",
    "typescript-3.2.4": "npm:typescript@3.2.4",
    "typescript-3.3.1": "npm:typescript@3.3.1"
  },
  "standard-version": {
    "tagPrefix": ""
  },
  "browser": {
    "fs": false,
    "os": false,
    "fs.realpath": false,
    "fs-extra": false,
    "dir-glob": false,
    "graceful-fs": false,
    "fast-glob": false,
    "source-map-support": false,
    "globby": false,
    "glob-parent": false,
    "glob": false
  }
}<|MERGE_RESOLUTION|>--- conflicted
+++ resolved
@@ -69,11 +69,7 @@
   },
   "dependencies": {
     "@dsherret/to-absolute-glob": "^2.0.2",
-<<<<<<< HEAD
     "code-block-writer": "7.3.0",
-=======
-    "code-block-writer": "7.2.2",
->>>>>>> cd380faa
     "fs-extra": "^7.0.0",
     "glob-parent": "^3.1.0",
     "globby": "^8.0.1",
