--- conflicted
+++ resolved
@@ -6,15 +6,7 @@
   "typings": "dist-declarations/ts-morph.d.ts",
   "scripts": {
     "dopublish": "yarn type-check-docs && yarn package && yarn publish-code-verification && echo \"Run: npm publish --otp\"",
-<<<<<<< HEAD
-    "build": "rimraf dist && npx ttsc && ts-node --transpile-only scripts/build/removeEmptyFiles",
-=======
-    "lint": "yarn lint:src && yarn lint:scripts",
-    "lint:src": "tslint \"src/**/*.ts\"",
-    "lint:scripts": "tslint \"scripts/**/*.ts\"",
-    "lint:src-and-fix": "tslint \"src/**/*.ts\" --fix",
     "build": "rimraf dist && ttsc && ts-node --transpile-only scripts/build/removeEmptyFiles",
->>>>>>> 6fc2a5bb
     "build:declarations": "rimraf dist-declarations && ts-node --transpile-only scripts/generation/main create-code-block-writer-file create-declaration-file",
     "format": "dprint \"**/*{.ts,.json}\" \"!lib/*.ts\"",
     "test": "cross-env TS_NODE_COMPILER=\"ttypescript\" TS_NODE_TRANSPILE_ONLY=\"true\" mocha --opts mocha.opts",
