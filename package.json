--- conflicted
+++ resolved
@@ -10,13 +10,8 @@
     "lint-src": "tslint \"src/**/*.ts\"",
     "lint-scripts": "tslint \"scripts/**/*.ts\"",
     "build": "rimraf dist && npx ttsc",
-<<<<<<< HEAD
-    "test": "cross-env TS_NODE_COMPILER=\"ttypescript\" nyc --reporter=lcov mocha --opts mocha.opts",
-    "test-fast": "cross-env TS_NODE_COMPILER=\"ttypescript\" mocha --opts mocha.opts",
-=======
     "test": "cross-env TS_NODE_COMPILER=\"ttypescript\" mocha --opts mocha.opts",
     "test-coverage": "cross-env TS_NODE_COMPILER=\"ttypescript\" nyc --reporter=lcov mocha --opts mocha.opts",
->>>>>>> 598deb55
     "code-generate": "ts-node scripts/code-generate --ignoreDiagnostics",
     "refactor": "ts-node scripts/refactor --ignoreDiagnostics",
     "output-wrapped-nodes": "ts-node scripts/outputWrappedNodesInfo",
