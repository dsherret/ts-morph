import * as ts from "typescript";
import { SyntaxKind, CompilerOptions, EmitHint, ScriptKind, NewLineKind, LanguageVariant, ScriptTarget, TypeFlags, ObjectFlags, SymbolFlags, TypeFormatFlags, DiagnosticCategory, EditorSettings, ModuleResolutionKind } from "typescript";
import { CodeBlockWriter } from "./code-block-writer";

export declare class Directory {
    private __context;
    private _path;
    private _pathParts;
    private constructor();
    /**
     * Checks if this directory is an ancestor of the provided directory.
     * @param possibleDescendant - Directory or source file that's a possible descendant.
     */
    isAncestorOf(possibleDescendant: Directory | SourceFile): boolean;
    /**
     * Checks if this directory is a descendant of the provided directory.
     * @param possibleAncestor - Directory or source file that's a possible ancestor.
     */
    isDescendantOf(possibleAncestor: Directory): boolean;
    /**
     * Gets the path to the directory.
     */
    getPath(): string;
    /**
     * Gets the directory path's base name.
     */
    getBaseName(): string;
    /**
     * Gets the parent directory or throws if it doesn't exist or was never added to the project.
     */
    getParentOrThrow(): Directory;
    /**
     * Gets the parent directory if it exists and was added to the project.
     */
    getParent(): Directory | undefined;
    /**
     * Gets a child directory with the specified path or throws if not found.
     * @param path - Relative path from this directory or absolute path.
     */
    getDirectoryOrThrow(path: string): Directory;
    /**
     * Gets a child directory by the specified condition or throws if not found.
     * @param condition - Condition to check the directory with.
     */
    getDirectoryOrThrow(condition: (directory: Directory) => boolean): Directory;
    /**
     * Gets a directory with the specified path or undefined if not found.
     * @param path - Relative path from this directory or absolute path.
     */
    getDirectory(path: string): Directory | undefined;
    /**
     * Gets a child directory by the specified condition or undefined if not found.
     * @param condition - Condition to check the directory with.
     */
    getDirectory(condition: (directory: Directory) => boolean): Directory | undefined;
    /**
     * Gets a child source file with the specified path or throws if not found.
     * @param path - Relative or absolute path to the file.
     */
    getSourceFileOrThrow(path: string): SourceFile;
    /**
     * Gets a child source file by the specified condition or throws if not found.
     * @param condition - Condition to check the source file with.
     */
    getSourceFileOrThrow(condition: (sourceFile: SourceFile) => boolean): SourceFile;
    /**
     * Gets a child source file with the specified path or undefined if not found.
     * @param path - Relative or absolute path to the file.
     */
    getSourceFile(path: string): SourceFile | undefined;
    /**
     * Gets a child source file by the specified condition or undefined if not found.
     * @param condition - Condition to check the source file with.
     */
    getSourceFile(condition: (sourceFile: SourceFile) => boolean): SourceFile | undefined;
    /**
     * Gets the child directories.
     */
    getDirectories(): Directory[];
    /**
     * Gets the source files within this directory.
     */
    getSourceFiles(): SourceFile[];
    /**
     * Gets the source files in the current directory and all the descendant directories.
     */
    getDescendantSourceFiles(): SourceFile[];
    /**
     * Gets the descendant directories.
     */
    getDescendantDirectories(): Directory[];
    /**
     * Add source files based on file globs.
     * @param fileGlobs - File glob or globs to add files based on.
     * @returns The matched source files.
     */
    addExistingSourceFiles(fileGlobs: string | ReadonlyArray<string>): SourceFile[];
    /**
     * Adds an existing directory from the relative path or directory name, or returns undefined if it doesn't exist.
     *
     * Will return the directory if it was already added.
     * @param dirPath - Directory name or path to the directory that should be added.
     * @param options - Options.
     */
    addExistingDirectoryIfExists(dirPath: string, options?: DirectoryAddOptions): Directory | undefined;
    /**
     * Adds an existing directory from the relative path or directory name, or throws if it doesn't exist.
     *
     * Will return the directory if it was already added.
     * @param dirPath - Directory name or path to the directory that should be added.
     * @throws DirectoryNotFoundError if the directory does not exist.
     */
    addExistingDirectory(dirPath: string, options?: DirectoryAddOptions): Directory;
    /**
     * Creates a directory if it doesn't exist.
     * @param dirPath - Relative or absolute path to the directory that should be created.
     */
    createDirectory(dirPath: string): Directory;
    /**
     * Creates a source file, relative to this directory.
     *
     * Note: The file will not be created and saved to the file system until .save() is called on the source file.
     * @param relativeFilePath - Relative file path of the source file to create.
     * @param sourceFileText - Text, structure, or writer function to create the source file text with.
     * @param options - Options.
     * @throws - InvalidOperationError if a source file already exists at the provided file name.
     */
    createSourceFile(relativeFilePath: string, sourceFileText?: string | SourceFileStructure | WriterFunction, options?: SourceFileCreateOptions): SourceFile;
    /**
     * Adds an existing source file, relative to this directory, or returns undefined.
     *
     * Will return the source file if it was already added.
     * @param relativeFilePath - Relative file path to add.
     */
    addExistingSourceFileIfExists(relativeFilePath: string): SourceFile | undefined;
    /**
     * Adds an existing source file, relative to this directory, or throws if it doesn't exist.
     *
     * Will return the source file if it was already added.
     * @param relativeFilePath - Relative file path to add.
     * @throws FileNotFoundError when the file doesn't exist.
     */
    addExistingSourceFile(relativeFilePath: string): SourceFile;
    /**
     * Emits the files in the directory.
     * @param options - Options for emitting.
     */
    emit(options?: {
        emitOnlyDtsFiles?: boolean;
        outDir?: string;
        declarationDir?: string;
    }): Promise<DirectoryEmitResult>;
    /**
     * Emits the files in the directory synchronously.
     *
     * Remarks: This might be very slow compared to the asynchronous version if there are a lot of files.
     * @param options - Options for emitting.
     */
    emitSync(options?: {
        emitOnlyDtsFiles?: boolean;
        outDir?: string;
        declarationDir?: string;
    }): DirectoryEmitResult;
    private _emitInternal;
    /**
     * Copies the directory to a subdirectory of the specified directory.
     * @param dirPathOrDirectory Directory path or directory object to copy the directory to.
     * @param options Options for copying.
     * @returns The new copied directory.
     */
    copyToDirectory(dirPathOrDirectory: string | Directory, options?: DirectoryCopyOptions): Directory;
    /**
     * Copies the directory to a new directory.
     * @param relativeOrAbsolutePath - The relative or absolute path to the new directory.
     * @param options - Options.
     * @returns The directory the copy was made to.
     */
    copy(relativeOrAbsolutePath: string, options?: DirectoryCopyOptions): Directory;
    /**
     * Immediately copies the directory to the specified path asynchronously.
     * @param relativeOrAbsolutePath - Directory path as an absolute or relative path.
     * @param options - Options for moving the directory.
     * @remarks If includeTrackedFiles is true, then it will execute the pending operations in the current directory.
     */
    copyImmediately(relativeOrAbsolutePath: string, options?: DirectoryCopyOptions): Promise<Directory>;
    /**
     * Immediately copies the directory to the specified path synchronously.
     * @param relativeOrAbsolutePath - Directory path as an absolute or relative path.
     * @param options - Options for moving the directory.
     * @remarks If includeTrackedFiles is true, then it will execute the pending operations in the current directory.
     */
    copyImmediatelySync(relativeOrAbsolutePath: string, options?: DirectoryCopyOptions): Directory;
    /**
     * Moves the directory to a subdirectory of the specified directory.
     * @param dirPathOrDirectory Directory path or directory object to move the directory to.
     * @param options Options for moving.
     */
    moveToDirectory(dirPathOrDirectory: string | Directory, options?: DirectoryMoveOptions): this;
    /**
     * Moves the directory to a new path.
     * @param relativeOrAbsolutePath - Directory path as an absolute or relative path.
     * @param options - Options for moving the directory.
     */
    move(relativeOrAbsolutePath: string, options?: DirectoryMoveOptions): this;
    /**
     * Immediately moves the directory to a new path asynchronously.
     * @param relativeOrAbsolutePath - Directory path as an absolute or relative path.
     * @param options - Options for moving the directory.
     */
    moveImmediately(relativeOrAbsolutePath: string, options?: DirectoryMoveOptions): Promise<this>;
    /**
     * Immediately moves the directory to a new path synchronously.
     * @param relativeOrAbsolutePath - Directory path as an absolute or relative path.
     * @param options - Options for moving the directory.
     */
    moveImmediatelySync(relativeOrAbsolutePath: string, options?: DirectoryMoveOptions): this;
    /**
     * Queues a deletion of the directory to the file system.
     *
     * The directory will be deleted when calling ast.save(). If you wish to delete the file immediately, then use deleteImmediately().
     */
    delete(): void;
    /**
     * Asyncronously deletes the directory and all its descendants from the file system.
     */
    deleteImmediately(): Promise<void>;
    /**
     * Synchronously deletes the directory and all its descendants from the file system.
     */
    deleteImmediatelySync(): void;
    /**
     * Forgets the directory and all its descendants from the Project.
     *
     * Note: Does not delete the directory from the file system.
     */
    forget(): void;
    /**
     * Asynchronously saves the directory and all the unsaved source files to the disk.
     */
    save(): Promise<void>;
    /**
     * Synchronously saves the directory and all the unsaved source files to the disk.
     */
    saveSync(): void;
    /**
     * Gets the relative path to another source file.
     * @param sourceFile - Source file.
     */
    getRelativePathTo(sourceFile: SourceFile): string;
    /**
     * Gets the relative path to another directory.
     * @param directory - Directory.
     */
    getRelativePathTo(directory: Directory): string;
    /**
     * Gets the relative path to the specified source file as a module specifier.
     * @param sourceFile - Source file.
     */
    getRelativePathAsModuleSpecifierTo(sourceFile: SourceFile): string;
    /**
     * Gets the relative path to the specified directory as a module specifier.
     * @param directory - Directory.
     */
    getRelativePathAsModuleSpecifierTo(directory: Directory): string;
    /**
     * Gets if the directory was forgotten.
     */
    wasForgotten(): boolean;
}

export interface DirectoryAddOptions {
    /**
     * Whether to also recursively add all the directory's descendant directories.
     * @remarks Defaults to false.
     */
    recursive?: boolean;
}

export interface DirectoryCopyOptions extends SourceFileCopyOptions {
    /**
     * Includes all the files in the directory and sub-directory when copying.
     * @remarks - Defaults to true.
     */
    includeUntrackedFiles?: boolean;
}
export declare class DirectoryEmitResult {
    private readonly _emitSkipped;
    private readonly _outputFilePaths;
    private constructor();
    /**
     * Gets if the emit was skipped.
     */
    getEmitSkipped(): boolean;
    /**
     * Gets the output file paths.
     */
    getOutputFilePaths(): string[];
}

export interface DirectoryMoveOptions extends SourceFileMoveOptions {
}
export interface FileSystemHost {
    /** Gets if this file system is case sensitive. */
    isCaseSensitive(): boolean;
    delete(path: string): Promise<void>;
    deleteSync(path: string): void;
    readDirSync(dirPath: string): string[];
    readFile(filePath: string, encoding?: string): Promise<string>;
    readFileSync(filePath: string, encoding?: string): string;
    writeFile(filePath: string, fileText: string): Promise<void>;
    writeFileSync(filePath: string, fileText: string): void;
    mkdir(dirPath: string): Promise<void>;
    mkdirSync(dirPath: string): void;
    move(srcPath: string, destPath: string): Promise<void>;
    moveSync(srcPath: string, destPath: string): void;
    copy(srcPath: string, destPath: string): Promise<void>;
    copySync(srcPath: string, destPath: string): void;
    fileExists(filePath: string): Promise<boolean>;
    fileExistsSync(filePath: string): boolean;
    directoryExists(dirPath: string): Promise<boolean>;
    directoryExistsSync(dirPath: string): boolean;
    /** See https://nodejs.org/api/fs.html#fs_fs_realpathsync_path_options */
    realpathSync(path: string): string;
    getCurrentDirectory(): string;
    glob(patterns: ReadonlyArray<string>): string[];
}

export interface ProjectOptions {
    /** Compiler options */
    compilerOptions?: CompilerOptions;
    /** File path to the tsconfig.json file */
    tsConfigFilePath?: string;
    /** Whether to add the source files from the specified tsconfig.json or not. Defaults to true. */
    addFilesFromTsConfig?: boolean;
    /** Manipulation settings */
    manipulationSettings?: Partial<ManipulationSettings>;
    /** Skip resolving file dependencies when providing a ts config file path and adding the files from tsconfig. */
    skipFileDependencyResolution?: boolean;
    /** Whether to use a virtual file system. */
    useVirtualFileSystem?: boolean;
    /**
     * Optional file system host. Useful for mocking access to the file system.
     * @remarks Consider using `useVirtualFileSystem` instead.
     */
    fileSystem?: FileSystemHost;
}

/**
 * Project that holds source files.
 */
export declare class Project {
    /**
     * Initializes a new instance.
     * @param options - Optional options.
     */
    constructor(options?: ProjectOptions);
    /** Gets the manipulation settings. */
    readonly manipulationSettings: ManipulationSettingsContainer;
    /** Gets the compiler options for modification. */
    readonly compilerOptions: CompilerOptionsContainer;
    /**
     * Adds the source files the project's source files depend on to the project.
     * @returns The added source files.
     * @remarks
     * * This should be done after source files are added to the project, preferably once to
     * avoid doing more work than necessary.
     * * This is done by default when creating a Project and providing a tsconfig.json and
     * not specifying to not add the source files.
     */
    resolveSourceFileDependencies(): SourceFile[];
    /**
     * Adds an existing directory from the path or returns undefined if it doesn't exist.
     *
     * Will return the directory if it was already added.
     * @param dirPath - Path to add the directory at.
     * @param options - Options.
     */
    addExistingDirectoryIfExists(dirPath: string, options?: DirectoryAddOptions): Directory | undefined;
    /**
     * Adds an existing directory from the path or throws if it doesn't exist.
     *
     * Will return the directory if it was already added.
     * @param dirPath - Path to add the directory at.
     * @param options - Options.
     * @throws DirectoryNotFoundError when the directory does not exist.
     */
    addExistingDirectory(dirPath: string, options?: DirectoryAddOptions): Directory;
    /**
     * Creates a directory at the specified path.
     * @param dirPath - Path to create the directory at.
     */
    createDirectory(dirPath: string): Directory;
    /**
     * Gets a directory by the specified path or throws if it doesn't exist.
     * @param dirPath - Path to create the directory at.
     */
    getDirectoryOrThrow(dirPath: string): Directory;
    /**
     * Gets a directory by the specified path or returns undefined if it doesn't exist.
     * @param dirPath - Directory path.
     */
    getDirectory(dirPath: string): Directory | undefined;
    /**
     * Gets all the directories.
     */
    getDirectories(): Directory[];
    /**
     * Gets the directories without a parent.
     */
    getRootDirectories(): Directory[];
    /**
     * Adds source files based on file globs.
     * @param fileGlobs - File glob or globs to add files based on.
     * @returns The matched source files.
     */
    addExistingSourceFiles(fileGlobs: string | ReadonlyArray<string>): SourceFile[];
    /**
     * Adds a source file from a file path if it exists or returns undefined.
     *
     * Will return the source file if it was already added.
     * @param filePath - File path to get the file from.
     */
    addExistingSourceFileIfExists(filePath: string): SourceFile | undefined;
    /**
     * Adds an existing source file from a file path or throws if it doesn't exist.
     *
     * Will return the source file if it was already added.
     * @param filePath - File path to get the file from.
     * @throws FileNotFoundError when the file is not found.
     */
    addExistingSourceFile(filePath: string): SourceFile;
    /**
     * Adds all the source files from the specified tsconfig.json.
     *
     * Note that this is done by default when specifying a tsconfig file in the constructor and not explicitly setting the
     * addFilesFromTsConfig option to false.
     * @param tsConfigFilePath - File path to the tsconfig.json file.
     */
    addSourceFilesFromTsConfig(tsConfigFilePath: string): SourceFile[];
    /**
     * Creates a source file at the specified file path with the specified text.
     *
     * Note: The file will not be created and saved to the file system until .save() is called on the source file.
     * @param filePath - File path of the source file.
     * @param sourceFileText - Text, structure, or writer function for the source file text.
     * @param options - Options.
     * @throws - InvalidOperationError if a source file already exists at the provided file path.
     */
    createSourceFile(filePath: string, sourceFileText?: string | SourceFileStructure | WriterFunction, options?: SourceFileCreateOptions): SourceFile;
    /**
     * Removes a source file from the AST.
     * @param sourceFile - Source file to remove.
     * @returns True if removed.
     */
    removeSourceFile(sourceFile: SourceFile): boolean;
    /**
     * Gets a source file by a file name or file path. Throws an error if it doesn't exist.
     * @param fileNameOrPath - File name or path that the path could end with or equal.
     */
    getSourceFileOrThrow(fileNameOrPath: string): SourceFile;
    /**
     * Gets a source file by a search function. Throws an erorr if it doesn't exist.
     * @param searchFunction - Search function.
     */
    getSourceFileOrThrow(searchFunction: (file: SourceFile) => boolean): SourceFile;
    /**
     * Gets a source file by a file name or file path. Returns undefined if none exists.
     * @param fileNameOrPath - File name or path that the path could end with or equal.
     */
    getSourceFile(fileNameOrPath: string): SourceFile | undefined;
    /**
     * Gets a source file by a search function. Returns undefined if none exists.
     * @param searchFunction - Search function.
     */
    getSourceFile(searchFunction: (file: SourceFile) => boolean): SourceFile | undefined;
    /**
     * Gets all the source files added to the project.
     * @param globPattern - Glob pattern for filtering out the source files.
     */
    getSourceFiles(): SourceFile[];
    /**
     * Gets all the source files added to the project that match a pattern.
     * @param globPattern - Glob pattern for filtering out the source files.
     */
    getSourceFiles(globPattern: string): SourceFile[];
    /**
     * Gets all the source files added to the project that match the passed in patterns.
     * @param globPatterns - Glob patterns for filtering out the source files.
     */
    getSourceFiles(globPatterns: ReadonlyArray<string>): SourceFile[];
    /**
     * Gets the specified ambient module symbol or returns undefined if not found.
     * @param moduleName - The ambient module name with or without quotes.
     */
    getAmbientModule(moduleName: string): Symbol | undefined;
    /**
     * Gets the specified ambient module symbol or throws if not found.
     * @param moduleName - The ambient module name with or without quotes.
     */
    getAmbientModuleOrThrow(moduleName: string): Symbol;
    /**
     * Gets the ambient module symbols (ex. modules in the @types folder or node_modules).
     */
    getAmbientModules(): Symbol[];
    /**
     * Saves all the unsaved source files to the file system and deletes all deleted files.
     */
    save(): Promise<void>;
    /**
     * Synchronously saves all the unsaved source files to the file system and deletes all deleted files.
     *
     * Remarks: This might be very slow compared to the asynchronous version if there are a lot of files.
     */
    saveSync(): void;
    /**
     * Enables logging to the console.
     * @param enabled - Enabled.
     */
    enableLogging(enabled?: boolean): void;
    private _getUnsavedSourceFiles;
    /**
     * Gets the pre-emit diagnostics.
     */
    getPreEmitDiagnostics(): Diagnostic[];
    /**
     * Gets the language service.
     */
    getLanguageService(): LanguageService;
    /**
     * Gets the program.
     */
    getProgram(): Program;
    /**
     * Gets the type checker.
     */
    getTypeChecker(): TypeChecker;
    /**
     * Gets the file system.
     */
    getFileSystem(): FileSystemHost;
    /**
     * Asynchronously emits all the source files to the file system as JavaScript files.
     * @param emitOptions - Optional emit options.
     */
    emit(emitOptions?: EmitOptions): Promise<EmitResult>;
    /**
     * Synchronously emits all the source files to the file system as JavaScript files.
     * @param emitOptions - Optional emit options.
     */
    emitSync(emitOptions?: EmitOptions): EmitResult;
    /**
     * Emits all the source files to memory.
     * @param emitOptions - Optional emit options.
     */
    emitToMemory(emitOptions?: EmitOptions): MemoryEmitResult;
    /**
     * Gets the compiler options.
     */
    getCompilerOptions(): CompilerOptions;
    /**
     * Creates a writer with the current manipulation settings.
     * @remarks Generally it's best to use a provided writer, but this may be useful in some scenarios.
     */
    createWriter(): CodeBlockWriter;
    /**
     * Forgets the nodes created in the scope of the passed in block.
     *
     * This is an advanced method that can be used to easily "forget" all the nodes created within the scope of the block.
     * @param block - Block of code to run.
     */
    forgetNodesCreatedInBlock(block: (remember: (...node: Node[]) => void) => void): void;
    /**
     * Forgets the nodes created in the scope of the passed in block asynchronously.
     *
     * This is an advanced method that can be used to easily "forget" all the nodes created within the scope of the block.
     * @param block - Block of code to run.
     */
    forgetNodesCreatedInBlock(block: (remember: (...node: Node[]) => void) => Promise<void>): void;
    /**
     * Formats an array of diagnostics with their color and context into a string.
     * @param diagnostics - Diagnostics to get a string of.
     * @param options - Collection of options. For exmaple, the new line character to use (defaults to the OS' new line character).
     */
    formatDiagnosticsWithColorAndContext(diagnostics: ReadonlyArray<Diagnostic>, opts?: {
        newLineChar?: "\n" | "\r\n";
    }): string;
}

export interface SourceFileCreateOptions {
    overwrite?: boolean;
}

export declare type Constructor<T> = new (...args: any[]) => T;

export declare type WriterFunction = (writer: CodeBlockWriter) => void;

/**
 * Creates a wrapped node from a compiler node.
 * @param node - Node to create a wrapped node from.
 * @param info - Info for creating the wrapped node.
 */
export declare function createWrappedNode<T extends ts.Node = ts.Node>(node: T, opts?: CreateWrappedNodeOptions): CompilerNodeToWrappedType<T>;

export interface CreateWrappedNodeOptions {
    /**
     * Compiler options.
     */
    compilerOptions?: CompilerOptions;
    /**
     * Optional source file of the node. Will make it not bother going up the tree to find the source file.
     */
    sourceFile?: ts.SourceFile;
    /**
     * Type checker.
     */
    typeChecker?: ts.TypeChecker;
}

/**
 * Prints the provided node using the compiler's printer.
 * @param node - Compiler node.
 * @param options - Options.
 * @remarks If the node was not constructed with the compiler API factory methods and the node
 * does not have parents set, then use the other overload that accepts a source file.
 */
export declare function printNode(node: ts.Node, options?: PrintNodeOptions): string;

/**
 * Prints the provided node using the compiler's printer.
 * @param node - Compiler node.
 * @param sourceFile - Compiler source file.
 * @param options - Options.
 */
export declare function printNode(node: ts.Node, sourceFile: ts.SourceFile, options?: PrintNodeOptions): string;

/**
 * Options for printing a node.
 */
export interface PrintNodeOptions {
    /**
     * Whether to remove comments or not.
     */
    removeComments?: boolean;
    /**
     * New line kind.
     *
     * Defaults to line feed.
     */
    newLineKind?: NewLineKind;
    /**
     * From the compiler api: "A value indicating the purpose of a node. This is primarily used to
     * distinguish between an `Identifier` used in an expression position, versus an
     * `Identifier` used as an `IdentifierName` as part of a declaration. For most nodes you
     * should just pass `Unspecified`."
     *
     * Defaults to `Unspecified`.
     */
    emitHint?: EmitHint;
    /**
     * The script kind.
     *
     * @remarks This is only useful when passing in a compiler node that was constructed
     * with the compiler API factory methods.
     *
     * Defaults to TSX.
     */
    scriptKind?: ScriptKind;
}

export declare type SourceFileReferencingNodes = ImportDeclaration | ExportDeclaration | ImportEqualsDeclaration | CallExpression;

export interface CompilerOptionsFromTsConfigOptions {
    encoding?: string;
    fileSystem?: FileSystemHost;
}

export interface CompilerOptionsFromTsConfigResult {
    options: CompilerOptions;
    errors: Diagnostic[];
}

/**
 * Gets the compiler options from a specified tsconfig.json
 * @param filePath - File path to the tsconfig.json.
 * @param options - Options.
 */
export declare function getCompilerOptionsFromTsConfig(filePath: string, options?: CompilerOptionsFromTsConfigOptions): CompilerOptionsFromTsConfigResult;

/**
 * Type guards for checking the type of a node.
 */
export declare class TypeGuards {
    private constructor();
    /**
     * Gets if the node has an expression.
     * @param node - Node to check.
     */
    static hasExpression(node: Node): node is Node & {
        getExpression(): Expression;
    };
    /**
     * Gets if the node has a name.
     * @param node - Node to check.
     */
    static hasName(node: Node): node is Node & {
        getName(): string;
        getNameNode(): Node;
    };
    /**
     * Gets if the node has a body.
     * @param node - Node to check.
     */
    static hasBody(node: Node): node is Node & {
        getBody(): Node;
    };
    /**
     * Gets if the provided value is a Node.
     */
    static isNode(value: unknown): value is Node;
    /**
     * Gets if the provided value is a CommentStatement.
     */
    static isCommentStatement(node: Node): node is CommentStatement;
    /**
     * Gets if the provided value is a CommentClassElement.
     */
    static isCommentClassElement(node: Node): node is CommentClassElement;
    /**
     * Gets if the provided value is a CommentTypeElement.
     */
    static isCommentTypeElement(node: Node): node is CommentTypeElement;
    /**
     * Gets if the node is an AbstractableNode.
     * @param node - Node to check.
     */
    static isAbstractableNode(node: Node): node is AbstractableNode & AbstractableNodeExtensionType;
    /**
     * Gets if the node is an AmbientableNode.
     * @param node - Node to check.
     */
    static isAmbientableNode(node: Node): node is AmbientableNode & AmbientableNodeExtensionType;
    /**
     * Gets if the node is an AnyKeyword.
     * @param node - Node to check.
     */
    static isAnyKeyword(node: Node): node is Expression;
    /**
     * Gets if the node is an ArgumentedNode.
     * @param node - Node to check.
     */
    static isArgumentedNode(node: Node): node is ArgumentedNode & ArgumentedNodeExtensionType;
    /**
     * Gets if the node is an ArrayBindingPattern.
     * @param node - Node to check.
     */
    static isArrayBindingPattern(node: Node): node is ArrayBindingPattern;
    /**
     * Gets if the node is an ArrayLiteralExpression.
     * @param node - Node to check.
     */
    static isArrayLiteralExpression(node: Node): node is ArrayLiteralExpression;
    /**
     * Gets if the node is an ArrayTypeNode.
     * @param node - Node to check.
     */
    static isArrayTypeNode(node: Node): node is ArrayTypeNode;
    /**
     * Gets if the node is an ArrowFunction.
     * @param node - Node to check.
     */
    static isArrowFunction(node: Node): node is ArrowFunction;
    /**
     * Gets if the node is an AsExpression.
     * @param node - Node to check.
     */
    static isAsExpression(node: Node): node is AsExpression;
    /**
     * Gets if the node is an AsyncableNode.
     * @param node - Node to check.
     */
    static isAsyncableNode(node: Node): node is AsyncableNode & AsyncableNodeExtensionType;
    /**
     * Gets if the node is an AwaitExpression.
     * @param node - Node to check.
     */
    static isAwaitExpression(node: Node): node is AwaitExpression;
    /**
     * Gets if the node is an AwaitableNode.
     * @param node - Node to check.
     */
    static isAwaitableNode(node: Node): node is AwaitableNode & AwaitableNodeExtensionType;
    /**
     * Gets if the node is a BinaryExpression.
     * @param node - Node to check.
     */
    static isBinaryExpression(node: Node): node is BinaryExpression;
    /**
     * Gets if the node is a BindingElement.
     * @param node - Node to check.
     */
    static isBindingElement(node: Node): node is BindingElement;
    /**
     * Gets if the node is a BindingNamedNode.
     * @param node - Node to check.
     */
    static isBindingNamedNode(node: Node): node is BindingNamedNode & BindingNamedNodeExtensionType;
    /**
     * Gets if the node is a Block.
     * @param node - Node to check.
     */
    static isBlock(node: Node): node is Block;
    /**
     * Gets if the node is a BodiedNode.
     * @param node - Node to check.
     */
    static isBodiedNode(node: Node): node is BodiedNode & BodiedNodeExtensionType;
    /**
     * Gets if the node is a BodyableNode.
     * @param node - Node to check.
     */
    static isBodyableNode(node: Node): node is BodyableNode & BodyableNodeExtensionType;
    /**
     * Gets if the node is a BooleanKeyword.
     * @param node - Node to check.
     */
    static isBooleanKeyword(node: Node): node is Expression;
    /**
     * Gets if the node is a BooleanLiteral.
     * @param node - Node to check.
     */
    static isBooleanLiteral(node: Node): node is BooleanLiteral;
    /**
     * Gets if the node is a BreakStatement.
     * @param node - Node to check.
     */
    static isBreakStatement(node: Node): node is BreakStatement;
    /**
     * Gets if the node is a CallExpression.
     * @param node - Node to check.
     */
    static isCallExpression(node: Node): node is CallExpression;
    /**
     * Gets if the node is a CallSignatureDeclaration.
     * @param node - Node to check.
     */
    static isCallSignatureDeclaration(node: Node): node is CallSignatureDeclaration;
    /**
     * Gets if the node is a CaseBlock.
     * @param node - Node to check.
     */
    static isCaseBlock(node: Node): node is CaseBlock;
    /**
     * Gets if the node is a CaseClause.
     * @param node - Node to check.
     */
    static isCaseClause(node: Node): node is CaseClause;
    /**
     * Gets if the node is a CatchClause.
     * @param node - Node to check.
     */
    static isCatchClause(node: Node): node is CatchClause;
    /**
     * Gets if the node is a ChildOrderableNode.
     * @param node - Node to check.
     */
    static isChildOrderableNode(node: Node): node is ChildOrderableNode & ChildOrderableNodeExtensionType;
    /**
     * Gets if the node is a ClassDeclaration.
     * @param node - Node to check.
     */
    static isClassDeclaration(node: Node): node is ClassDeclaration;
    /**
     * Gets if the node is a ClassElement.
     * @param node - Node to check.
     */
    static isClassElement(node: Node): node is ClassElement;
    /**
     * Gets if the node is a ClassExpression.
     * @param node - Node to check.
     */
    static isClassExpression(node: Node): node is ClassExpression;
    /**
     * Gets if the node is a ClassLikeDeclarationBase.
     * @param node - Node to check.
     */
    static isClassLikeDeclarationBase(node: Node): node is ClassLikeDeclarationBase & ClassLikeDeclarationBaseExtensionType;
    /**
     * Gets if the node is a CommaListExpression.
     * @param node - Node to check.
     */
    static isCommaListExpression(node: Node): node is CommaListExpression;
    /**
     * Gets if the node is a ComputedPropertyName.
     * @param node - Node to check.
     */
    static isComputedPropertyName(node: Node): node is ComputedPropertyName;
    /**
     * Gets if the node is a ConditionalExpression.
     * @param node - Node to check.
     */
    static isConditionalExpression(node: Node): node is ConditionalExpression;
    /**
     * Gets if the node is a ConstructSignatureDeclaration.
     * @param node - Node to check.
     */
    static isConstructSignatureDeclaration(node: Node): node is ConstructSignatureDeclaration;
    /**
     * Gets if the node is a ConstructorDeclaration.
     * @param node - Node to check.
     */
    static isConstructorDeclaration(node: Node): node is ConstructorDeclaration;
    /**
     * Gets if the node is a ConstructorTypeNode.
     * @param node - Node to check.
     */
    static isConstructorTypeNode(node: Node): node is ConstructorTypeNode;
    /**
     * Gets if the node is a ContinueStatement.
     * @param node - Node to check.
     */
    static isContinueStatement(node: Node): node is ContinueStatement;
    /**
     * Gets if the node is a DebuggerStatement.
     * @param node - Node to check.
     */
    static isDebuggerStatement(node: Node): node is DebuggerStatement;
    /**
     * Gets if the node is a DecoratableNode.
     * @param node - Node to check.
     */
    static isDecoratableNode(node: Node): node is DecoratableNode & DecoratableNodeExtensionType;
    /**
     * Gets if the node is a Decorator.
     * @param node - Node to check.
     */
    static isDecorator(node: Node): node is Decorator;
    /**
     * Gets if the node is a DefaultClause.
     * @param node - Node to check.
     */
    static isDefaultClause(node: Node): node is DefaultClause;
    /**
     * Gets if the node is a DeleteExpression.
     * @param node - Node to check.
     */
    static isDeleteExpression(node: Node): node is DeleteExpression;
    /**
     * Gets if the node is a DoStatement.
     * @param node - Node to check.
     */
    static isDoStatement(node: Node): node is DoStatement;
    /**
     * Gets if the node is an ElementAccessExpression.
     * @param node - Node to check.
     */
    static isElementAccessExpression(node: Node): node is ElementAccessExpression;
    /**
     * Gets if the node is an EmptyStatement.
     * @param node - Node to check.
     */
    static isEmptyStatement(node: Node): node is EmptyStatement;
    /**
     * Gets if the node is an EnumDeclaration.
     * @param node - Node to check.
     */
    static isEnumDeclaration(node: Node): node is EnumDeclaration;
    /**
     * Gets if the node is an EnumMember.
     * @param node - Node to check.
     */
    static isEnumMember(node: Node): node is EnumMember;
    /**
     * Gets if the node is an ExclamationTokenableNode.
     * @param node - Node to check.
     */
    static isExclamationTokenableNode(node: Node): node is ExclamationTokenableNode & ExclamationTokenableNodeExtensionType;
    /**
     * Gets if the node is an ExportAssignment.
     * @param node - Node to check.
     */
    static isExportAssignment(node: Node): node is ExportAssignment;
    /**
     * Gets if the node is an ExportDeclaration.
     * @param node - Node to check.
     */
    static isExportDeclaration(node: Node): node is ExportDeclaration;
    /**
     * Gets if the node is an ExportGetableNode.
     * @param node - Node to check.
     */
    static isExportGetableNode(node: Node): node is ExportGetableNode & ExportGetableNodeExtensionType;
    /**
     * Gets if the node is an ExportSpecifier.
     * @param node - Node to check.
     */
    static isExportSpecifier(node: Node): node is ExportSpecifier;
    /**
     * Gets if the node is an ExportableNode.
     * @param node - Node to check.
     */
    static isExportableNode(node: Node): node is ExportableNode & ExportableNodeExtensionType;
    /**
     * Gets if the node is an Expression.
     * @param node - Node to check.
     */
    static isExpression(node: Node): node is Expression;
    /**
     * Gets if the node is an ExpressionStatement.
     * @param node - Node to check.
     */
    static isExpressionStatement(node: Node): node is ExpressionStatement;
    /**
     * Gets if the node is an ExpressionWithTypeArguments.
     * @param node - Node to check.
     */
    static isExpressionWithTypeArguments(node: Node): node is ExpressionWithTypeArguments;
    /**
     * Gets if the node is an ExpressionedNode.
     * @param node - Node to check.
     */
    static isExpressionedNode(node: Node): node is ExpressionedNode & ExpressionedNodeExtensionType;
    /**
     * Gets if the node is an ExtendsClauseableNode.
     * @param node - Node to check.
     */
    static isExtendsClauseableNode(node: Node): node is ExtendsClauseableNode & ExtendsClauseableNodeExtensionType;
    /**
     * Gets if the node is an ExternalModuleReference.
     * @param node - Node to check.
     */
    static isExternalModuleReference(node: Node): node is ExternalModuleReference;
    /**
     * Gets if the node is a FalseKeyword.
     * @param node - Node to check.
     */
    static isFalseKeyword(node: Node): node is BooleanLiteral;
    /**
     * Gets if the node is a ForInStatement.
     * @param node - Node to check.
     */
    static isForInStatement(node: Node): node is ForInStatement;
    /**
     * Gets if the node is a ForOfStatement.
     * @param node - Node to check.
     */
    static isForOfStatement(node: Node): node is ForOfStatement;
    /**
     * Gets if the node is a ForStatement.
     * @param node - Node to check.
     */
    static isForStatement(node: Node): node is ForStatement;
    /**
     * Gets if the node is a FunctionDeclaration.
     * @param node - Node to check.
     */
    static isFunctionDeclaration(node: Node): node is FunctionDeclaration;
    /**
     * Gets if the node is a FunctionExpression.
     * @param node - Node to check.
     */
    static isFunctionExpression(node: Node): node is FunctionExpression;
    /**
     * Gets if the node is a FunctionLikeDeclaration.
     * @param node - Node to check.
     */
    static isFunctionLikeDeclaration(node: Node): node is FunctionLikeDeclaration & FunctionLikeDeclarationExtensionType;
    /**
     * Gets if the node is a FunctionOrConstructorTypeNodeBase.
     * @param node - Node to check.
     */
    static isFunctionOrConstructorTypeNodeBase(node: Node): node is FunctionOrConstructorTypeNodeBase;
    /**
     * Gets if the node is a FunctionTypeNode.
     * @param node - Node to check.
     */
    static isFunctionTypeNode(node: Node): node is FunctionTypeNode;
    /**
     * Gets if the node is a GeneratorableNode.
     * @param node - Node to check.
     */
    static isGeneratorableNode(node: Node): node is GeneratorableNode & GeneratorableNodeExtensionType;
    /**
     * Gets if the node is a GetAccessorDeclaration.
     * @param node - Node to check.
     */
    static isGetAccessorDeclaration(node: Node): node is GetAccessorDeclaration;
    /**
     * Gets if the node is a HeritageClause.
     * @param node - Node to check.
     */
    static isHeritageClause(node: Node): node is HeritageClause;
    /**
     * Gets if the node is a HeritageClauseableNode.
     * @param node - Node to check.
     */
    static isHeritageClauseableNode(node: Node): node is HeritageClauseableNode & HeritageClauseableNodeExtensionType;
    /**
     * Gets if the node is a Identifier.
     * @param node - Node to check.
     */
    static isIdentifier(node: Node): node is Identifier;
    /**
     * Gets if the node is a IfStatement.
     * @param node - Node to check.
     */
    static isIfStatement(node: Node): node is IfStatement;
    /**
     * Gets if the node is a ImplementsClauseableNode.
     * @param node - Node to check.
     */
    static isImplementsClauseableNode(node: Node): node is ImplementsClauseableNode & ImplementsClauseableNodeExtensionType;
    /**
     * Gets if the node is a ImportClause.
     * @param node - Node to check.
     */
    static isImportClause(node: Node): node is ImportClause;
    /**
     * Gets if the node is a ImportDeclaration.
     * @param node - Node to check.
     */
    static isImportDeclaration(node: Node): node is ImportDeclaration;
    /**
     * Gets if the node is a ImportEqualsDeclaration.
     * @param node - Node to check.
     */
    static isImportEqualsDeclaration(node: Node): node is ImportEqualsDeclaration;
    /**
     * Gets if the node is a ImportExpression.
     * @param node - Node to check.
     */
    static isImportExpression(node: Node): node is ImportExpression;
    /**
     * Gets if the node is a ImportSpecifier.
     * @param node - Node to check.
     */
    static isImportSpecifier(node: Node): node is ImportSpecifier;
    /**
     * Gets if the node is a ImportTypeNode.
     * @param node - Node to check.
     */
    static isImportTypeNode(node: Node): node is ImportTypeNode;
    /**
     * Gets if the node is a IndexSignatureDeclaration.
     * @param node - Node to check.
     */
    static isIndexSignatureDeclaration(node: Node): node is IndexSignatureDeclaration;
    /**
     * Gets if the node is a IndexedAccessTypeNode.
     * @param node - Node to check.
     */
    static isIndexedAccessTypeNode(node: Node): node is IndexedAccessTypeNode;
    /**
     * Gets if the node is a InitializerExpressionGetableNode.
     * @param node - Node to check.
     */
    static isInitializerExpressionGetableNode(node: Node): node is InitializerExpressionGetableNode & InitializerExpressionGetableNodeExtensionType;
    /**
     * Gets if the node is a InitializerExpressionableNode.
     * @param node - Node to check.
     */
    static isInitializerExpressionableNode(node: Node): node is InitializerExpressionableNode & InitializerExpressionableNodeExtensionType;
    /**
     * Gets if the node is a InterfaceDeclaration.
     * @param node - Node to check.
     */
    static isInterfaceDeclaration(node: Node): node is InterfaceDeclaration;
    /**
     * Gets if the node is a IntersectionTypeNode.
     * @param node - Node to check.
     */
    static isIntersectionTypeNode(node: Node): node is IntersectionTypeNode;
    /**
     * Gets if the node is a IterationStatement.
     * @param node - Node to check.
     */
    static isIterationStatement(node: Node): node is IterationStatement;
    /**
     * Gets if the node is a JSDoc.
     * @param node - Node to check.
     */
    static isJSDoc(node: Node): node is JSDoc;
    /**
     * Gets if the node is a JSDocAugmentsTag.
     * @param node - Node to check.
     */
    static isJSDocAugmentsTag(node: Node): node is JSDocAugmentsTag;
    /**
     * Gets if the node is a JSDocClassTag.
     * @param node - Node to check.
     */
    static isJSDocClassTag(node: Node): node is JSDocClassTag;
    /**
     * Gets if the node is a JSDocFunctionType.
     * @param node - Node to check.
     */
    static isJSDocFunctionType(node: Node): node is JSDocFunctionType;
    /**
     * Gets if the node is a JSDocParameterTag.
     * @param node - Node to check.
     */
    static isJSDocParameterTag(node: Node): node is JSDocParameterTag;
    /**
     * Gets if the node is a JSDocPropertyLikeTag.
     * @param node - Node to check.
     */
    static isJSDocPropertyLikeTag(node: Node): node is JSDocPropertyLikeTag & JSDocPropertyLikeTagExtensionType;
    /**
     * Gets if the node is a JSDocPropertyTag.
     * @param node - Node to check.
     */
    static isJSDocPropertyTag(node: Node): node is JSDocPropertyTag;
    /**
     * Gets if the node is a JSDocReturnTag.
     * @param node - Node to check.
     */
    static isJSDocReturnTag(node: Node): node is JSDocReturnTag;
    /**
     * Gets if the node is a JSDocSignature.
     * @param node - Node to check.
     */
    static isJSDocSignature(node: Node): node is JSDocSignature;
    /**
     * Gets if the node is a JSDocTag.
     * @param node - Node to check.
     */
    static isJSDocTag(node: Node): node is JSDocTag;
    /**
     * Gets if the node is a JSDocType.
     * @param node - Node to check.
     */
    static isJSDocType(node: Node): node is JSDocType;
    /**
     * Gets if the node is a JSDocTypeExpression.
     * @param node - Node to check.
     */
    static isJSDocTypeExpression(node: Node): node is JSDocTypeExpression;
    /**
     * Gets if the node is a JSDocTypeTag.
     * @param node - Node to check.
     */
    static isJSDocTypeTag(node: Node): node is JSDocTypeTag;
    /**
     * Gets if the node is a JSDocTypedefTag.
     * @param node - Node to check.
     */
    static isJSDocTypedefTag(node: Node): node is JSDocTypedefTag;
    /**
     * Gets if the node is a JSDocUnknownTag.
     * @param node - Node to check.
     */
    static isJSDocUnknownTag(node: Node): node is JSDocUnknownTag;
    /**
     * Gets if the node is a JSDocableNode.
     * @param node - Node to check.
     */
    static isJSDocableNode(node: Node): node is JSDocableNode & JSDocableNodeExtensionType;
    /**
     * Gets if the node is a JsxAttribute.
     * @param node - Node to check.
     */
    static isJsxAttribute(node: Node): node is JsxAttribute;
    /**
     * Gets if the node is a JsxAttributedNode.
     * @param node - Node to check.
     */
    static isJsxAttributedNode(node: Node): node is JsxAttributedNode & JsxAttributedNodeExtensionType;
    /**
     * Gets if the node is a JsxClosingElement.
     * @param node - Node to check.
     */
    static isJsxClosingElement(node: Node): node is JsxClosingElement;
    /**
     * Gets if the node is a JsxClosingFragment.
     * @param node - Node to check.
     */
    static isJsxClosingFragment(node: Node): node is JsxClosingFragment;
    /**
     * Gets if the node is a JsxElement.
     * @param node - Node to check.
     */
    static isJsxElement(node: Node): node is JsxElement;
    /**
     * Gets if the node is a JsxExpression.
     * @param node - Node to check.
     */
    static isJsxExpression(node: Node): node is JsxExpression;
    /**
     * Gets if the node is a JsxFragment.
     * @param node - Node to check.
     */
    static isJsxFragment(node: Node): node is JsxFragment;
    /**
     * Gets if the node is a JsxOpeningElement.
     * @param node - Node to check.
     */
    static isJsxOpeningElement(node: Node): node is JsxOpeningElement;
    /**
     * Gets if the node is a JsxOpeningFragment.
     * @param node - Node to check.
     */
    static isJsxOpeningFragment(node: Node): node is JsxOpeningFragment;
    /**
     * Gets if the node is a JsxSelfClosingElement.
     * @param node - Node to check.
     */
    static isJsxSelfClosingElement(node: Node): node is JsxSelfClosingElement;
    /**
     * Gets if the node is a JsxSpreadAttribute.
     * @param node - Node to check.
     */
    static isJsxSpreadAttribute(node: Node): node is JsxSpreadAttribute;
    /**
     * Gets if the node is a JsxTagNamedNode.
     * @param node - Node to check.
     */
    static isJsxTagNamedNode(node: Node): node is JsxTagNamedNode & JsxTagNamedNodeExtensionType;
    /**
     * Gets if the node is a JsxText.
     * @param node - Node to check.
     */
    static isJsxText(node: Node): node is JsxText;
    /**
     * Gets if the node is a LabeledStatement.
     * @param node - Node to check.
     */
    static isLabeledStatement(node: Node): node is LabeledStatement;
    /**
     * Gets if the node is a LeftHandSideExpression.
     * @param node - Node to check.
     */
    static isLeftHandSideExpression(node: Node): node is LeftHandSideExpression;
    /**
     * Gets if the node is a LeftHandSideExpressionedNode.
     * @param node - Node to check.
     */
    static isLeftHandSideExpressionedNode(node: Node): node is LeftHandSideExpressionedNode & LeftHandSideExpressionedNodeExtensionType;
    /**
     * Gets if the node is a LiteralExpression.
     * @param node - Node to check.
     */
    static isLiteralExpression(node: Node): node is LiteralExpression;
    /**
     * Gets if the node is a LiteralLikeNode.
     * @param node - Node to check.
     */
    static isLiteralLikeNode(node: Node): node is LiteralLikeNode & LiteralLikeNodeExtensionType;
    /**
     * Gets if the node is a LiteralTypeNode.
     * @param node - Node to check.
     */
    static isLiteralTypeNode(node: Node): node is LiteralTypeNode;
    /**
     * Gets if the node is a MemberExpression.
     * @param node - Node to check.
     */
    static isMemberExpression(node: Node): node is MemberExpression;
    /**
     * Gets if the node is a MetaProperty.
     * @param node - Node to check.
     */
    static isMetaProperty(node: Node): node is MetaProperty;
    /**
     * Gets if the node is a MethodDeclaration.
     * @param node - Node to check.
     */
    static isMethodDeclaration(node: Node): node is MethodDeclaration;
    /**
     * Gets if the node is a MethodSignature.
     * @param node - Node to check.
     */
    static isMethodSignature(node: Node): node is MethodSignature;
    /**
     * Gets if the node is a ModifierableNode.
     * @param node - Node to check.
     */
    static isModifierableNode(node: Node): node is ModifierableNode & ModifierableNodeExtensionType;
    /**
     * Gets if the node is a ModuleBlock.
     * @param node - Node to check.
     */
    static isModuleBlock(node: Node): node is ModuleBlock;
    /**
     * Gets if the node is a ModuledNode.
     * @param node - Node to check.
     */
    static isModuledNode(node: Node): node is ModuledNode & ModuledNodeExtensionType;
    /**
     * Gets if the node is a NameableNode.
     * @param node - Node to check.
     */
    static isNameableNode(node: Node): node is NameableNode & NameableNodeExtensionType;
    /**
     * Gets if the node is a NamedExports.
     * @param node - Node to check.
     */
    static isNamedExports(node: Node): node is NamedExports;
    /**
     * Gets if the node is a NamedImports.
     * @param node - Node to check.
     */
    static isNamedImports(node: Node): node is NamedImports;
    /**
     * Gets if the node is a NamedNode.
     * @param node - Node to check.
     */
    static isNamedNode(node: Node): node is NamedNode & NamedNodeExtensionType;
    /**
     * Gets if the node is a NamespaceChildableNode.
     * @param node - Node to check.
     */
    static isNamespaceChildableNode(node: Node): node is NamespaceChildableNode & NamespaceChildableNodeExtensionType;
    /**
     * Gets if the node is a NamespaceDeclaration.
     * @param node - Node to check.
     */
    static isNamespaceDeclaration(node: Node): node is NamespaceDeclaration;
    /**
     * Gets if the node is a NamespaceImport.
     * @param node - Node to check.
     */
    static isNamespaceImport(node: Node): node is NamespaceImport;
    /**
     * Gets if the node is a NeverKeyword.
     * @param node - Node to check.
     */
    static isNeverKeyword(node: Node): node is Expression;
    /**
     * Gets if the node is a NewExpression.
     * @param node - Node to check.
     */
    static isNewExpression(node: Node): node is NewExpression;
    /**
     * Gets if the node is a NoSubstitutionTemplateLiteral.
     * @param node - Node to check.
     */
    static isNoSubstitutionTemplateLiteral(node: Node): node is NoSubstitutionTemplateLiteral;
    /**
     * Gets if the node is a NonNullExpression.
     * @param node - Node to check.
     */
    static isNonNullExpression(node: Node): node is NonNullExpression;
    /**
     * Gets if the node is a NotEmittedStatement.
     * @param node - Node to check.
     */
    static isNotEmittedStatement(node: Node): node is NotEmittedStatement;
    /**
     * Gets if the node is a NullLiteral.
     * @param node - Node to check.
     */
    static isNullLiteral(node: Node): node is NullLiteral;
    /**
     * Gets if the node is a NumberKeyword.
     * @param node - Node to check.
     */
    static isNumberKeyword(node: Node): node is Expression;
    /**
     * Gets if the node is a NumericLiteral.
     * @param node - Node to check.
     */
    static isNumericLiteral(node: Node): node is NumericLiteral;
    /**
     * Gets if the node is a ObjectBindingPattern.
     * @param node - Node to check.
     */
    static isObjectBindingPattern(node: Node): node is ObjectBindingPattern;
    /**
     * Gets if the node is a ObjectKeyword.
     * @param node - Node to check.
     */
    static isObjectKeyword(node: Node): node is Expression;
    /**
     * Gets if the node is a ObjectLiteralExpression.
     * @param node - Node to check.
     */
    static isObjectLiteralExpression(node: Node): node is ObjectLiteralExpression;
    /**
     * Gets if the node is a OmittedExpression.
     * @param node - Node to check.
     */
    static isOmittedExpression(node: Node): node is OmittedExpression;
    /**
     * Gets if the node is a OverloadableNode.
     * @param node - Node to check.
     */
    static isOverloadableNode(node: Node): node is OverloadableNode & OverloadableNodeExtensionType;
    /**
     * Gets if the node is a ParameterDeclaration.
     * @param node - Node to check.
     */
    static isParameterDeclaration(node: Node): node is ParameterDeclaration;
    /**
     * Gets if the node is a ParameteredNode.
     * @param node - Node to check.
     */
    static isParameteredNode(node: Node): node is ParameteredNode & ParameteredNodeExtensionType;
    /**
     * Gets if the node is a ParenthesizedExpression.
     * @param node - Node to check.
     */
    static isParenthesizedExpression(node: Node): node is ParenthesizedExpression;
    /**
     * Gets if the node is a ParenthesizedTypeNode.
     * @param node - Node to check.
     */
    static isParenthesizedTypeNode(node: Node): node is ParenthesizedTypeNode;
    /**
     * Gets if the node is a PartiallyEmittedExpression.
     * @param node - Node to check.
     */
    static isPartiallyEmittedExpression(node: Node): node is PartiallyEmittedExpression;
    /**
     * Gets if the node is a PostfixUnaryExpression.
     * @param node - Node to check.
     */
    static isPostfixUnaryExpression(node: Node): node is PostfixUnaryExpression;
    /**
     * Gets if the node is a PrefixUnaryExpression.
     * @param node - Node to check.
     */
    static isPrefixUnaryExpression(node: Node): node is PrefixUnaryExpression;
    /**
     * Gets if the node is a PrimaryExpression.
     * @param node - Node to check.
     */
    static isPrimaryExpression(node: Node): node is PrimaryExpression;
    /**
     * Gets if the node is a PropertyAccessExpression.
     * @param node - Node to check.
     */
    static isPropertyAccessExpression(node: Node): node is PropertyAccessExpression;
    /**
     * Gets if the node is a PropertyAssignment.
     * @param node - Node to check.
     */
    static isPropertyAssignment(node: Node): node is PropertyAssignment;
    /**
     * Gets if the node is a PropertyDeclaration.
     * @param node - Node to check.
     */
    static isPropertyDeclaration(node: Node): node is PropertyDeclaration;
    /**
     * Gets if the node is a PropertyNamedNode.
     * @param node - Node to check.
     */
    static isPropertyNamedNode(node: Node): node is PropertyNamedNode & PropertyNamedNodeExtensionType;
    /**
     * Gets if the node is a PropertySignature.
     * @param node - Node to check.
     */
    static isPropertySignature(node: Node): node is PropertySignature;
    /**
     * Gets if the node is a QualifiedName.
     * @param node - Node to check.
     */
    static isQualifiedName(node: Node): node is QualifiedName;
    /**
     * Gets if the node is a QuestionTokenableNode.
     * @param node - Node to check.
     */
    static isQuestionTokenableNode(node: Node): node is QuestionTokenableNode & QuestionTokenableNodeExtensionType;
    /**
     * Gets if the node is a ReadonlyableNode.
     * @param node - Node to check.
     */
    static isReadonlyableNode(node: Node): node is ReadonlyableNode & ReadonlyableNodeExtensionType;
    /**
     * Gets if the node is a ReferenceFindableNode.
     * @param node - Node to check.
     */
    static isReferenceFindableNode(node: Node): node is ReferenceFindableNode & ReferenceFindableNodeExtensionType;
    /**
     * Gets if the node is a RegularExpressionLiteral.
     * @param node - Node to check.
     */
    static isRegularExpressionLiteral(node: Node): node is RegularExpressionLiteral;
    /**
     * Gets if the node is a RenameableNode.
     * @param node - Node to check.
     */
    static isRenameableNode(node: Node): node is RenameableNode & RenameableNodeExtensionType;
    /**
     * Gets if the node is a ReturnStatement.
     * @param node - Node to check.
     */
    static isReturnStatement(node: Node): node is ReturnStatement;
    /**
     * Gets if the node is a ReturnTypedNode.
     * @param node - Node to check.
     */
    static isReturnTypedNode(node: Node): node is ReturnTypedNode & ReturnTypedNodeExtensionType;
    /**
     * Gets if the node is a ScopeableNode.
     * @param node - Node to check.
     */
    static isScopeableNode(node: Node): node is ScopeableNode & ScopeableNodeExtensionType;
    /**
     * Gets if the node is a ScopedNode.
     * @param node - Node to check.
     */
    static isScopedNode(node: Node): node is ScopedNode & ScopedNodeExtensionType;
    /**
     * Gets if the node is a SemicolonToken.
     * @param node - Node to check.
     */
    static isSemicolonToken(node: Node): node is Node;
    /**
     * Gets if the node is a SetAccessorDeclaration.
     * @param node - Node to check.
     */
    static isSetAccessorDeclaration(node: Node): node is SetAccessorDeclaration;
    /**
     * Gets if the node is a ShorthandPropertyAssignment.
     * @param node - Node to check.
     */
    static isShorthandPropertyAssignment(node: Node): node is ShorthandPropertyAssignment;
    /**
     * Gets if the node is a SignaturedDeclaration.
     * @param node - Node to check.
     */
    static isSignaturedDeclaration(node: Node): node is SignaturedDeclaration & SignaturedDeclarationExtensionType;
    /**
     * Gets if the node is a SourceFile.
     * @param node - Node to check.
     */
    static isSourceFile(node: Node): node is SourceFile;
    /**
     * Gets if the node is a SpreadAssignment.
     * @param node - Node to check.
     */
    static isSpreadAssignment(node: Node): node is SpreadAssignment;
    /**
     * Gets if the node is a SpreadElement.
     * @param node - Node to check.
     */
    static isSpreadElement(node: Node): node is SpreadElement;
    /**
     * Gets if the node is a Statement.
     * @param node - Node to check.
     */
    static isStatement(node: Node): node is Statement;
    /**
     * Gets if the node is a StatementedNode.
     * @param node - Node to check.
     */
    static isStatementedNode(node: Node): node is StatementedNode & StatementedNodeExtensionType;
    /**
     * Gets if the node is a StaticableNode.
     * @param node - Node to check.
     */
    static isStaticableNode(node: Node): node is StaticableNode & StaticableNodeExtensionType;
    /**
     * Gets if the node is a StringKeyword.
     * @param node - Node to check.
     */
    static isStringKeyword(node: Node): node is Expression;
    /**
     * Gets if the node is a StringLiteral.
     * @param node - Node to check.
     */
    static isStringLiteral(node: Node): node is StringLiteral;
    /**
     * Gets if the node is a SuperExpression.
     * @param node - Node to check.
     */
    static isSuperExpression(node: Node): node is SuperExpression;
    /**
     * Gets if the node is a SwitchStatement.
     * @param node - Node to check.
     */
    static isSwitchStatement(node: Node): node is SwitchStatement;
    /**
     * Gets if the node is a SymbolKeyword.
     * @param node - Node to check.
     */
    static isSymbolKeyword(node: Node): node is Expression;
    /**
     * Gets if the node is a SyntaxList.
     * @param node - Node to check.
     */
    static isSyntaxList(node: Node): node is SyntaxList;
    /**
     * Gets if the node is a TaggedTemplateExpression.
     * @param node - Node to check.
     */
    static isTaggedTemplateExpression(node: Node): node is TaggedTemplateExpression;
    /**
     * Gets if the node is a TemplateExpression.
     * @param node - Node to check.
     */
    static isTemplateExpression(node: Node): node is TemplateExpression;
    /**
     * Gets if the node is a TemplateHead.
     * @param node - Node to check.
     */
    static isTemplateHead(node: Node): node is TemplateHead;
    /**
     * Gets if the node is a TemplateMiddle.
     * @param node - Node to check.
     */
    static isTemplateMiddle(node: Node): node is TemplateMiddle;
    /**
     * Gets if the node is a TemplateSpan.
     * @param node - Node to check.
     */
    static isTemplateSpan(node: Node): node is TemplateSpan;
    /**
     * Gets if the node is a TemplateTail.
     * @param node - Node to check.
     */
    static isTemplateTail(node: Node): node is TemplateTail;
    /**
     * Gets if the node is a TextInsertableNode.
     * @param node - Node to check.
     */
    static isTextInsertableNode(node: Node): node is TextInsertableNode & TextInsertableNodeExtensionType;
    /**
     * Gets if the node is a ThisExpression.
     * @param node - Node to check.
     */
    static isThisExpression(node: Node): node is ThisExpression;
    /**
     * Gets if the node is a ThrowStatement.
     * @param node - Node to check.
     */
    static isThrowStatement(node: Node): node is ThrowStatement;
    /**
     * Gets if the node is a TrueKeyword.
     * @param node - Node to check.
     */
    static isTrueKeyword(node: Node): node is BooleanLiteral;
    /**
     * Gets if the node is a TryStatement.
     * @param node - Node to check.
     */
    static isTryStatement(node: Node): node is TryStatement;
    /**
     * Gets if the node is a TupleTypeNode.
     * @param node - Node to check.
     */
    static isTupleTypeNode(node: Node): node is TupleTypeNode;
    /**
     * Gets if the node is a TypeAliasDeclaration.
     * @param node - Node to check.
     */
    static isTypeAliasDeclaration(node: Node): node is TypeAliasDeclaration;
    /**
     * Gets if the node is a TypeArgumentedNode.
     * @param node - Node to check.
     */
    static isTypeArgumentedNode(node: Node): node is TypeArgumentedNode & TypeArgumentedNodeExtensionType;
    /**
     * Gets if the node is a TypeAssertion.
     * @param node - Node to check.
     */
    static isTypeAssertion(node: Node): node is TypeAssertion;
    /**
     * Gets if the node is a TypeElement.
     * @param node - Node to check.
     */
    static isTypeElement(node: Node): node is TypeElement;
    /**
     * Gets if the node is a TypeElementMemberedNode.
     * @param node - Node to check.
     */
    static isTypeElementMemberedNode(node: Node): node is TypeElementMemberedNode & TypeElementMemberedNodeExtensionType;
    /**
     * Gets if the node is a TypeLiteralNode.
     * @param node - Node to check.
     */
    static isTypeLiteralNode(node: Node): node is TypeLiteralNode;
    /**
     * Gets if the node is a TypeNode.
     * @param node - Node to check.
     */
    static isTypeNode(node: Node): node is TypeNode;
    /**
     * Gets if the node is a TypeOfExpression.
     * @param node - Node to check.
     */
    static isTypeOfExpression(node: Node): node is TypeOfExpression;
    /**
     * Gets if the node is a TypeParameterDeclaration.
     * @param node - Node to check.
     */
    static isTypeParameterDeclaration(node: Node): node is TypeParameterDeclaration;
    /**
     * Gets if the node is a TypeParameteredNode.
     * @param node - Node to check.
     */
    static isTypeParameteredNode(node: Node): node is TypeParameteredNode & TypeParameteredNodeExtensionType;
    /**
     * Gets if the node is a TypeReferenceNode.
     * @param node - Node to check.
     */
    static isTypeReferenceNode(node: Node): node is TypeReferenceNode;
    /**
     * Gets if the node is a TypedNode.
     * @param node - Node to check.
     */
    static isTypedNode(node: Node): node is TypedNode & TypedNodeExtensionType;
    /**
     * Gets if the node is a UnaryExpression.
     * @param node - Node to check.
     */
    static isUnaryExpression(node: Node): node is UnaryExpression;
    /**
     * Gets if the node is a UnaryExpressionedNode.
     * @param node - Node to check.
     */
    static isUnaryExpressionedNode(node: Node): node is UnaryExpressionedNode & UnaryExpressionedNodeExtensionType;
    /**
     * Gets if the node is a UndefinedKeyword.
     * @param node - Node to check.
     */
    static isUndefinedKeyword(node: Node): node is Expression;
    /**
     * Gets if the node is a UnionTypeNode.
     * @param node - Node to check.
     */
    static isUnionTypeNode(node: Node): node is UnionTypeNode;
    /**
     * Gets if the node is a UnwrappableNode.
     * @param node - Node to check.
     */
    static isUnwrappableNode(node: Node): node is UnwrappableNode & UnwrappableNodeExtensionType;
    /**
     * Gets if the node is a UpdateExpression.
     * @param node - Node to check.
     */
    static isUpdateExpression(node: Node): node is UpdateExpression;
    /**
     * Gets if the node is a VariableDeclaration.
     * @param node - Node to check.
     */
    static isVariableDeclaration(node: Node): node is VariableDeclaration;
    /**
     * Gets if the node is a VariableDeclarationList.
     * @param node - Node to check.
     */
    static isVariableDeclarationList(node: Node): node is VariableDeclarationList;
    /**
     * Gets if the node is a VariableStatement.
     * @param node - Node to check.
     */
    static isVariableStatement(node: Node): node is VariableStatement;
    /**
     * Gets if the node is a VoidExpression.
     * @param node - Node to check.
     */
    static isVoidExpression(node: Node): node is VoidExpression;
    /**
     * Gets if the node is a WhileStatement.
     * @param node - Node to check.
     */
    static isWhileStatement(node: Node): node is WhileStatement;
    /**
     * Gets if the node is a WithStatement.
     * @param node - Node to check.
     */
    static isWithStatement(node: Node): node is WithStatement;
    /**
     * Gets if the node is a YieldExpression.
     * @param node - Node to check.
     */
    static isYieldExpression(node: Node): node is YieldExpression;
}

/**
 * Writer functions.
 * @remarks These functions are currently very experimental.
 */
export declare class WriterFunctions {
    private constructor();
    /**
     * Gets a writer function for writing the provided object as an object literal expression.
     * @param obj - Object to write.
     */
    static object(obj: {
        [key: string]: WriterFunctionOrValue | undefined;
    }): WriterFunction;
    /** Gets a writer function for writing an object type. */
    static objectType(structure: TypeElementMemberedNodeStructure): WriterFunction;
    /** Gets a writer function for writing a union type. */
    static unionType(firstType: WriterFunctionOrValue, secondType: WriterFunctionOrValue, ...additionalTypes: WriterFunctionOrValue[]): (writer: CodeBlockWriter) => void;
    /** Gets a writer function for writing an intersection type. */
    static intersectionType(firstType: WriterFunctionOrValue, secondType: WriterFunctionOrValue, ...additionalTypes: WriterFunctionOrValue[]): (writer: CodeBlockWriter) => void;
}

export declare type WriterFunctionOrValue = string | number | WriterFunction;

export declare type PropertyName = Identifier | StringLiteral | NumericLiteral | ComputedPropertyName;

export declare type AccessorDeclaration = GetAccessorDeclaration | SetAccessorDeclaration;

export declare type ArrayBindingElement = BindingElement | OmittedExpression;

export declare type BindingName = Identifier | BindingPattern;

export declare type BindingPattern = ObjectBindingPattern | ArrayBindingPattern;

export declare type CallLikeExpression = CallExpression | NewExpression | TaggedTemplateExpression | Decorator | JsxOpeningLikeElement;

export declare type DeclarationName = Identifier | StringLiteralLike | NumericLiteral | ComputedPropertyName | BindingPattern;

export declare type EntityName = Identifier | QualifiedName;

export declare type JsxChild = JsxText | JsxExpression | JsxElement | JsxSelfClosingElement | JsxFragment;

export declare type JsxAttributeLike = JsxAttribute | JsxSpreadAttribute;

export declare type JsxOpeningLikeElement = JsxSelfClosingElement | JsxOpeningElement;

export declare type JsxTagNameExpression = Identifier | ThisExpression | JsxTagNamePropertyAccess;

export interface JsxTagNamePropertyAccess extends PropertyAccessExpression {
    getExpression(): JsxTagNameExpression;
}

export declare type ObjectLiteralElementLike = PropertyAssignment | ShorthandPropertyAssignment | SpreadAssignment | MethodDeclaration | AccessorDeclaration;

export declare type CaseOrDefaultClause = CaseClause | DefaultClause;

export declare type ModuleReference = EntityName | ExternalModuleReference;

export declare type StringLiteralLike = StringLiteral | NoSubstitutionTemplateLiteral;

export declare type TypeElementTypes = PropertySignature | MethodSignature | ConstructSignatureDeclaration | CallSignatureDeclaration | IndexSignatureDeclaration | CommentTypeElement;

export declare type TemplateLiteral = TemplateExpression | NoSubstitutionTemplateLiteral;

/**
 * Local target declarations.
 * @remarks This may be missing some types. Please open an issue if this returns a type not listed here.
 */
export declare type LocalTargetDeclarations = SourceFile | ClassDeclaration | InterfaceDeclaration | EnumDeclaration | FunctionDeclaration | VariableDeclaration | TypeAliasDeclaration | NamespaceDeclaration | ExportAssignment;

/**
 * Declarations that can be exported from a module.
 * @remarks This may be missing some types. Please open an issue if this returns a type not listed here.
 */
export declare type ExportedDeclarations = ClassDeclaration | InterfaceDeclaration | EnumDeclaration | FunctionDeclaration | VariableDeclaration | TypeAliasDeclaration | NamespaceDeclaration | Expression;

export declare function AmbientableNode<T extends Constructor<AmbientableNodeExtensionType>>(Base: T): Constructor<AmbientableNode> & T;

export interface AmbientableNode {
    /**
     * If the node has the declare keyword.
     */
    hasDeclareKeyword(): boolean;
    /**
     * Gets the declare keyword or undefined if none exists.
     */
    getDeclareKeyword(): Node | undefined;
    /**
     * Gets the declare keyword or throws if it doesn't exist.
     */
    getDeclareKeywordOrThrow(): Node;
    /**
     * Gets if the node is ambient.
     */
    isAmbient(): boolean;
    /**
     * Sets if this node has a declare keyword.
     * @param value - To add the declare keyword or not.
     */
    setHasDeclareKeyword(value?: boolean): this;
}

declare type AmbientableNodeExtensionType = Node & ModifierableNode;

export declare function ArgumentedNode<T extends Constructor<ArgumentedNodeExtensionType>>(Base: T): Constructor<ArgumentedNode> & T;

export interface ArgumentedNode {
    /**
     * Gets all the arguments of the node.
     */
    getArguments(): Node[];
    /**
     * Adds an argument.
     * @param argumentText - Argument text to add.
     */
    addArgument(argumentText: string | WriterFunction): Node;
    /**
     * Adds arguments.
     * @param argumentTexts - Argument texts to add.
     */
    addArguments(argumentTexts: ReadonlyArray<string | WriterFunction> | WriterFunction): Node[];
    /**
     * Inserts an argument.
     * @param index - Child index to insert at.
     * @param argumentText - Argument text to insert.
     */
    insertArgument(index: number, argumentText: string | WriterFunction): Node;
    /**
     * Inserts arguments.
     * @param index - Child index to insert at.
     * @param argumentTexts - Argument texts to insert.
     */
    insertArguments(index: number, argumentTexts: ReadonlyArray<string | WriterFunction> | WriterFunction): Node[];
    /**
     * Removes an argument.
     * @param arg - Argument to remove.
     */
    removeArgument(arg: Node): this;
    /**
     * Removes an argument.
     * @param index - Index to remove.
     */
    removeArgument(index: number): this;
}

declare type ArgumentedNodeExtensionType = Node<ts.Node & {
    arguments: ts.NodeArray<ts.Node>;
}>;

export declare function AsyncableNode<T extends Constructor<AsyncableNodeExtensionType>>(Base: T): Constructor<AsyncableNode> & T;

export interface AsyncableNode {
    /**
     * If it's async.
     */
    isAsync(): boolean;
    /**
     * Gets the async keyword or undefined if none exists.
     */
    getAsyncKeyword(): Node<ts.Modifier> | undefined;
    /**
     * Gets the async keyword or throws if none exists.
     */
    getAsyncKeywordOrThrow(): Node<ts.Modifier>;
    /**
     * Sets if the node is async.
     * @param value - If it should be async or not.
     */
    setIsAsync(value: boolean): this;
}

declare type AsyncableNodeExtensionType = Node & ModifierableNode;

export declare function AwaitableNode<T extends Constructor<AwaitableNodeExtensionType>>(Base: T): Constructor<AwaitableNode> & T;

export interface AwaitableNode {
    /**
     * If it's an awaited node.
     */
    isAwaited(): boolean;
    /**
     * Gets the await token or undefined if none exists.
     */
    getAwaitKeyword(): Node<ts.AwaitKeywordToken> | undefined;
    /**
     * Gets the await token or throws if none exists.
     */
    getAwaitKeywordOrThrow(): Node<ts.AwaitKeywordToken>;
    /**
     * Sets if the node is awaited.
     * @param value - If it should be awaited or not.
     */
    setIsAwaited(value: boolean): this;
}

declare type AwaitableNodeExtensionType = Node<ts.Node & {
    awaitModifier?: ts.AwaitKeywordToken;
}>;

export declare function BodiedNode<T extends Constructor<BodiedNodeExtensionType>>(Base: T): Constructor<BodiedNode> & T;

export interface BodiedNode {
    /**
     * Gets the body.
     */
    getBody(): Node;
    /**
     * Sets the body text.
     * @param textOrWriterFunction - Text or writer function to set as the body.
     */
    setBodyText(textOrWriterFunction: string | WriterFunction): this;
    /**
     * Gets the body text without leading whitespace, leading indentation, or trailing whitespace.
     */
    getBodyText(): string;
}

declare type BodiedNodeExtensionType = Node<ts.Node & {
    body: ts.Node;
}>;

export declare function BodyableNode<T extends Constructor<BodyableNodeExtensionType>>(Base: T): Constructor<BodyableNode> & T;

export interface BodyableNode {
    /**
     * Gets the body or throws an error if it doesn't exist.
     */
    getBodyOrThrow(): Node;
    /**
     * Gets the body if it exists.
     */
    getBody(): Node | undefined;
    /**
     * Gets the body text without leading whitespace, leading indentation, or trailing whitespace. Returns undefined if there is no body.
     */
    getBodyText(): string | undefined;
    /**
     * Gets if the node has a body.
     */
    hasBody(): boolean;
    /**
     * Sets the body text. A body is required to do this operation.
     * @param textOrWriterFunction - Text or writer function to set as the body.
     */
    setBodyText(textOrWriterFunction: string | WriterFunction): this;
    /**
     * Adds a body if it doesn't exists.
     */
    addBody(): this;
    /**
     * Removes the body if it exists.
     */
    removeBody(): this;
}

declare type BodyableNodeExtensionType = Node<ts.Node & {
    body?: ts.Node;
}>;

export declare function ChildOrderableNode<T extends Constructor<ChildOrderableNodeExtensionType>>(Base: T): Constructor<ChildOrderableNode> & T;

export interface ChildOrderableNode {
    /**
     * Sets the child order of the node within the parent.
     */
    setOrder(order: number): this;
}

declare type ChildOrderableNodeExtensionType = Node;

export declare function DecoratableNode<T extends Constructor<DecoratableNodeExtensionType>>(Base: T): Constructor<DecoratableNode> & T;

export interface DecoratableNode {
    /**
     * Gets a decorator or undefined if it doesn't exist.
     * @param name - Name of the parameter.
     */
    getDecorator(name: string): Decorator | undefined;
    /**
     * Gets a decorator or undefined if it doesn't exist.
     * @param findFunction - Function to use to find the parameter.
     */
    getDecorator(findFunction: (declaration: Decorator) => boolean): Decorator | undefined;
    /**
     * Gets a decorator or throws if it doesn't exist.
     * @param name - Name of the parameter.
     */
    getDecoratorOrThrow(name: string): Decorator;
    /**
     * Gets a decorator or throws if it doesn't exist.
     * @param findFunction - Function to use to find the parameter.
     */
    getDecoratorOrThrow(findFunction: (declaration: Decorator) => boolean): Decorator;
    /**
     * Gets all the decorators of the node.
     */
    getDecorators(): Decorator[];
    /**
     * Adds a decorator.
     * @param structure - Structure of the decorator.
     */
    addDecorator(structure: DecoratorStructure): Decorator;
    /**
     * Adds decorators.
     * @param structures - Structures of the decorators.
     */
    addDecorators(structures: ReadonlyArray<DecoratorStructure>): Decorator[];
    /**
     * Inserts a decorator.
     * @param index - Child index to insert at. Specify a negative index to insert from the reverse.
     * @param structure - Structure of the decorator.
     */
    insertDecorator(index: number, structure: DecoratorStructure): Decorator;
    /**
     * Insert decorators.
     * @param index - Child index to insert at.
     * @param structures - Structures to insert.
     */
    insertDecorators(index: number, structures: ReadonlyArray<DecoratorStructure>): Decorator[];
}

declare type DecoratableNodeExtensionType = Node<ts.Node>;

export declare function ExclamationTokenableNode<T extends Constructor<ExclamationTokenableNodeExtensionType>>(Base: T): Constructor<ExclamationTokenableNode> & T;

export interface ExclamationTokenableNode {
    /**
     * If it has a exclamation token.
     */
    hasExclamationToken(): boolean;
    /**
     * Gets the exclamation token node or returns undefined if it doesn't exist.
     */
    getExclamationTokenNode(): Node<ts.ExclamationToken> | undefined;
    /**
     * Gets the exclamation token node or throws.
     */
    getExclamationTokenNodeOrThrow(): Node<ts.ExclamationToken>;
    /**
     * Sets if this node has a exclamation token.
     * @param value - If it should have a exclamation token or not.
     */
    setHasExclamationToken(value: boolean): this;
}

declare type ExclamationTokenableNodeExtensionType = Node<ts.Node & {
    exclamationToken?: ts.ExclamationToken;
}>;

export declare function ExportableNode<T extends Constructor<ExportableNodeExtensionType>>(Base: T): Constructor<ExportableNode> & T;

export interface ExportableNode extends ExportGetableNode {
    /**
     * Sets if this node is a default export of a file.
     * @param value - If it should be a default export or not.
     */
    setIsDefaultExport(value: boolean): this;
    /**
     * Sets if the node is exported.
     *
     * Note: Will remove the default keyword if set.
     * @param value - If it should be exported or not.
     */
    setIsExported(value: boolean): this;
}

declare type ExportableNodeExtensionType = Node & ModifierableNode;

export declare function ExportGetableNode<T extends Constructor<ExportGetableNodeExtensionType>>(Base: T): Constructor<ExportGetableNode> & T;

export interface ExportGetableNode {
    /**
     * If the node has the export keyword.
     */
    hasExportKeyword(): boolean;
    /**
     * Gets the export keyword or undefined if none exists.
     */
    getExportKeyword(): Node | undefined;
    /**
     * Gets the export keyword or throws if none exists.
     */
    getExportKeywordOrThrow(): Node;
    /**
     * If the node has the default keyword.
     */
    hasDefaultKeyword(): boolean;
    /**
     * Gets the default keyword or undefined if none exists.
     */
    getDefaultKeyword(): Node | undefined;
    /**
     * Gets the default keyword or throws if none exists.
     */
    getDefaultKeywordOrThrow(): Node;
    /**
     * Gets if the node is exported from a namespace, is a default export, or is a named export.
     */
    isExported(): boolean;
    /**
     * Gets if this node is a default export of a file.
     */
    isDefaultExport(): boolean;
    /**
     * Gets if this node is a named export of a file.
     */
    isNamedExport(): boolean;
}

declare type ExportGetableNodeExtensionType = Node;

export declare function ExtendsClauseableNode<T extends Constructor<ExtendsClauseableNodeExtensionType>>(Base: T): Constructor<ExtendsClauseableNode> & T;

export interface ExtendsClauseableNode {
    /**
     * Gets the extends clauses.
     */
    getExtends(): ExpressionWithTypeArguments[];
    /**
     * Adds multiple extends clauses.
     * @param texts - Texts to add for the extends clause.
     */
    addExtends(texts: ReadonlyArray<string | WriterFunction> | WriterFunction): ExpressionWithTypeArguments[];
    /**
     * Adds an extends clause.
     * @param text - Text to add for the extends clause.
     */
    addExtends(text: string): ExpressionWithTypeArguments;
    /**
     * Inserts multiple extends clauses.
     * @param texts - Texts to insert for the extends clause.
     */
    insertExtends(index: number, texts: ReadonlyArray<string | WriterFunction> | WriterFunction): ExpressionWithTypeArguments[];
    /**
     * Inserts an extends clause.
     * @param text - Text to insert for the extends clause.
     */
    insertExtends(index: number, text: string): ExpressionWithTypeArguments;
    /**
     * Removes the extends at the specified index.
     * @param index - Index to remove.
     */
    removeExtends(index: number): this;
    /**
     * Removes the specified extends.
     * @param extendsNode - Node of the extend to remove.
     */
    removeExtends(extendsNode: ExpressionWithTypeArguments): this;
}

declare type ExtendsClauseableNodeExtensionType = Node & HeritageClauseableNode;

export declare function GeneratorableNode<T extends Constructor<GeneratorableNodeExtensionType>>(Base: T): Constructor<GeneratorableNode> & T;

export interface GeneratorableNode {
    /**
     * If it's a generator function.
     */
    isGenerator(): boolean;
    /**
     * Gets the asterisk token or undefined if none exists.
     */
    getAsteriskToken(): Node<ts.AsteriskToken> | undefined;
    /**
     * Gets the asterisk token or throws if none exists.
     */
    getAsteriskTokenOrThrow(): Node<ts.AsteriskToken>;
    /**
     * Sets if the node is a generator.
     * @param value - If it should be a generator or not.
     */
    setIsGenerator(value: boolean): this;
}

declare type GeneratorableNodeExtensionType = Node<ts.Node & {
    asteriskToken?: ts.AsteriskToken;
}>;

export declare function HeritageClauseableNode<T extends Constructor<HeritageClauseableNodeExtensionType>>(Base: T): Constructor<HeritageClauseableNode> & T;

export interface HeritageClauseableNode {
    /**
     * Gets the heritage clauses of the node.
     */
    getHeritageClauses(): HeritageClause[];
    /**
     * Gets the heritage clause by kind.
     * @kind - Kind of heritage clause.
     */
    getHeritageClauseByKind(kind: SyntaxKind.ExtendsKeyword | SyntaxKind.ImplementsKeyword): HeritageClause | undefined;
    /**
     * Gets the heritage clause by kind or throws if it doesn't exist.
     * @kind - Kind of heritage clause.
     */
    getHeritageClauseByKindOrThrow(kind: SyntaxKind.ExtendsKeyword | SyntaxKind.ImplementsKeyword): HeritageClause;
}

declare type HeritageClauseableNodeExtensionType = Node<ts.Node & {
    heritageClauses?: ts.NodeArray<ts.HeritageClause>;
}>;

export declare function ImplementsClauseableNode<T extends Constructor<ImplementsClauseableNodeExtensionType>>(Base: T): Constructor<ImplementsClauseableNode> & T;

export interface ImplementsClauseableNode {
    /**
     * Gets the implements clauses.
     */
    getImplements(): ExpressionWithTypeArguments[];
    /**
     * Adds an implements clause.
     * @param text - Text to add for the implements clause.
     */
    addImplements(text: string): ExpressionWithTypeArguments;
    /**
     * Adds multiple implements clauses.
     * @param text - Texts to add for the implements clause.
     */
    addImplements(text: ReadonlyArray<string | WriterFunction> | WriterFunction): ExpressionWithTypeArguments[];
    /**
     * Inserts an implements clause.
     * @param text - Text to insert for the implements clause.
     */
    insertImplements(index: number, texts: ReadonlyArray<string | WriterFunction> | WriterFunction): ExpressionWithTypeArguments[];
    /**
     * Inserts multiple implements clauses.
     * @param text - Texts to insert for the implements clause.
     */
    insertImplements(index: number, text: string): ExpressionWithTypeArguments;
    /**
     * Removes the implements at the specified index.
     * @param index - Index to remove.
     */
    removeImplements(index: number): this;
    /**
     * Removes the specified implements.
     * @param implementsNode - Node of the implements to remove.
     */
    removeImplements(implementsNode: ExpressionWithTypeArguments): this;
}

declare type ImplementsClauseableNodeExtensionType = Node & HeritageClauseableNode;

export declare function InitializerExpressionableNode<T extends Constructor<InitializerExpressionableNodeExtensionType>>(Base: T): Constructor<InitializerExpressionableNode> & T;

export interface InitializerExpressionableNode extends InitializerExpressionGetableNode {
    /**
     * Removes the initailizer.
     */
    removeInitializer(): this;
    /**
     * Sets the initializer.
     * @param text - Text or writer function to set for the initializer.
     */
    setInitializer(textOrWriterFunction: string | WriterFunction): this;
}

declare type InitializerExpressionableNodeExtensionType = Node<ts.Node & {
    initializer?: ts.Expression;
}>;

export declare function InitializerExpressionGetableNode<T extends Constructor<InitializerExpressionGetableNodeExtensionType>>(Base: T): Constructor<InitializerExpressionGetableNode> & T;

export interface InitializerExpressionGetableNode {
    /**
     * Gets if node has an initializer.
     */
    hasInitializer(): boolean;
    /**
     * Gets the initializer.
     */
    getInitializer(): Expression | undefined;
    /**
     * Gets the initializer if it's a certain kind or throws.
     */
    getInitializerIfKindOrThrow<TKind extends SyntaxKind>(kind: TKind): KindToExpressionMappings[TKind];
    /**
     * Gets the initializer if it's a certain kind.
     */
    getInitializerIfKind<TKind extends SyntaxKind>(kind: TKind): KindToExpressionMappings[TKind] | undefined;
    /**
     * Gets the initializer or throw.
     */
    getInitializerOrThrow(): Expression;
}

declare type InitializerExpressionGetableNodeExtensionType = Node<ts.Node & {
    initializer?: ts.Expression;
}>;

export declare function JSDocableNode<T extends Constructor<JSDocableNodeExtensionType>>(Base: T): Constructor<JSDocableNode> & T;

export interface JSDocableNode {
    /**
     * Gets the JS doc nodes.
     */
    getJsDocs(): JSDoc[];
    /**
     * Adds a JS doc.
     * @param structure - Structure to add.
     */
    addJsDoc(structure: JSDocStructure | string | WriterFunction): JSDoc;
    /**
     * Adds JS docs.
     * @param structures - Structures to add.
     */
    addJsDocs(structures: ReadonlyArray<JSDocStructure | string | WriterFunction>): JSDoc[];
    /**
     * Inserts a JS doc.
     * @param index - Child index to insert at.
     * @param structure - Structure to insert.
     */
    insertJsDoc(index: number, structure: JSDocStructure | string | WriterFunction): JSDoc;
    /**
     * Inserts JS docs.
     * @param index - Child index to insert at.
     * @param structures - Structures to insert.
     */
    insertJsDocs(index: number, structures: ReadonlyArray<JSDocStructure | string | WriterFunction>): JSDoc[];
}

declare type JSDocableNodeExtensionType = Node<ts.Node & {
    jsDoc?: ts.NodeArray<ts.JSDoc>;
}>;

export declare function LiteralLikeNode<T extends Constructor<LiteralLikeNodeExtensionType>>(Base: T): Constructor<LiteralLikeNode> & T;

export interface LiteralLikeNode {
    /**
     * Get text of the literal.
     */
    getLiteralText(): string;
    /**
     * Gets if the literal is terminated.
     */
    isTerminated(): boolean;
    /**
     * Gets if the literal has an extended unicode escape.
     */
    hasExtendedUnicodeEscape(): boolean;
}

declare type LiteralLikeNodeExtensionType = Node<ts.LiteralLikeNode>;

export declare function ModifierableNode<T extends Constructor<ModifierableNodeExtensionType>>(Base: T): Constructor<ModifierableNode> & T;

export interface ModifierableNode {
    /**
     * Gets the node's modifiers.
     */
    getModifiers(): Node[];
    /**
     * Gets the first modifier of the specified syntax kind or throws if none found.
     * @param kind - Syntax kind.
     */
    getFirstModifierByKindOrThrow<TKind extends SyntaxKind>(kind: TKind): KindToNodeMappings[TKind];
    /**
     * Gets the first modifier of the specified syntax kind or undefined if none found.
     * @param kind - Syntax kind.
     */
    getFirstModifierByKind<TKind extends SyntaxKind>(kind: TKind): KindToNodeMappings[TKind] | undefined;
    /**
     * Gets if it has the specified modifier.
     * @param kind - Syntax kind to check for.
     */
    hasModifier(kind: SyntaxKind): boolean;
    /**
     * Gets if it has the specified modifier.
     * @param text - Text to check for.
     */
    hasModifier(text: ModifierTexts): boolean;
    /**
     * Toggles a modifier.
     * @param text - Text to toggle the modifier for.
     * @param value - Optional toggling value.
     */
    toggleModifier(text: ModifierTexts, value?: boolean): this;
}

declare type ModifierableNodeExtensionType = Node;

export declare type ModifierTexts = "export" | "default" | "declare" | "abstract" | "public" | "protected" | "private" | "readonly" | "static" | "async" | "const";

export declare function ModuledNode<T extends Constructor<ModuledNodeExtensionType>>(Base: T): Constructor<ModuledNode> & T;

export interface ModuledNode {
    /**
     * Adds an import.
     * @param structure - Structure that represents the import.
     */
    addImportDeclaration(structure: OptionalKind<ImportDeclarationStructure>): ImportDeclaration;
    /**
     * Adds imports.
     * @param structures - Structures that represent the imports.
     */
    addImportDeclarations(structures: ReadonlyArray<OptionalKind<ImportDeclarationStructure>>): ImportDeclaration[];
    /**
     * Insert an import.
     * @param index - Child index to insert at.
     * @param structure - Structure that represents the import.
     */
    insertImportDeclaration(index: number, structure: OptionalKind<ImportDeclarationStructure>): ImportDeclaration;
    /**
     * Inserts imports.
     * @param index - Child index to insert at.
     * @param structures - Structures that represent the imports to insert.
     */
    insertImportDeclarations(index: number, structures: ReadonlyArray<OptionalKind<ImportDeclarationStructure>>): ImportDeclaration[];
    /**
     * Gets the first import declaration that matches a condition, or undefined if it doesn't exist.
     * @param condition - Condition to get the import declaration by.
     */
    getImportDeclaration(condition: (importDeclaration: ImportDeclaration) => boolean): ImportDeclaration | undefined;
    /**
     * Gets the first import declaration that matches a module specifier, or undefined if it doesn't exist.
     * @param module - Module specifier to get the import declaration by.
     */
    getImportDeclaration(moduleSpecifier: string): ImportDeclaration | undefined;
    /**
     * Gets the first import declaration that matches a condition, or throws if it doesn't exist.
     * @param condition - Condition to get the import declaration by.
     */
    getImportDeclarationOrThrow(condition: (importDeclaration: ImportDeclaration) => boolean): ImportDeclaration;
    /**
     * Gets the first import declaration that matches a module specifier, or throws if it doesn't exist.
     * @param module - Module specifier to get the import declaration by.
     */
    getImportDeclarationOrThrow(moduleSpecifier: string): ImportDeclaration;
    /**
     * Get the module's import declarations.
     */
    getImportDeclarations(): ImportDeclaration[];
    /**
     * Add export declarations.
     * @param structure - Structure that represents the export.
     */
    addExportDeclaration(structure: OptionalKind<ExportDeclarationStructure>): ExportDeclaration;
    /**
     * Add export declarations.
     * @param structures - Structures that represent the exports.
     */
    addExportDeclarations(structures: ReadonlyArray<OptionalKind<ExportDeclarationStructure>>): ExportDeclaration[];
    /**
     * Insert an export declaration.
     * @param index - Child index to insert at.
     * @param structure - Structure that represents the export.
     */
    insertExportDeclaration(index: number, structure: OptionalKind<ExportDeclarationStructure>): ExportDeclaration;
    /**
     * Insert export declarations.
     * @param index - Child index to insert at.
     * @param structures - Structures that represent the exports to insert.
     */
    insertExportDeclarations(index: number, structures: ReadonlyArray<OptionalKind<ExportDeclarationStructure>>): ExportDeclaration[];
    getExportDeclaration(condition: (exportDeclaration: ExportDeclaration) => boolean): ExportDeclaration | undefined;
    /**
     * Gets the first export declaration that matches a module specifier, or undefined if it doesn't exist.
     * @param module - Module specifier to get the export declaration by.
     */
    getExportDeclaration(moduleSpecifier: string): ExportDeclaration | undefined;
    /**
     * Gets the first export declaration that matches a condition, or throws if it doesn't exist.
     * @param condition - Condition to get the export declaration by.
     */
    getExportDeclarationOrThrow(condition: (exportDeclaration: ExportDeclaration) => boolean): ExportDeclaration;
    /**
     * Gets the first export declaration that matches a module specifier, or throws if it doesn't exist.
     * @param module - Module specifier to get the export declaration by.
     */
    getExportDeclarationOrThrow(moduleSpecifier: string): ExportDeclaration;
    /**
     * Get the export declarations.
     */
    getExportDeclarations(): ExportDeclaration[];
    /**
     * Add export assignments.
     * @param structure - Structure that represents the export.
     */
    addExportAssignment(structure: OptionalKind<ExportAssignmentStructure>): ExportAssignment;
    /**
     * Add export assignments.
     * @param structures - Structures that represent the exports.
     */
    addExportAssignments(structures: ReadonlyArray<OptionalKind<ExportAssignmentStructure>>): ExportAssignment[];
    /**
     * Insert an export assignment.
     * @param index - Child index to insert at.
     * @param structure - Structure that represents the export.
     */
    insertExportAssignment(index: number, structure: OptionalKind<ExportAssignmentStructure>): ExportAssignment;
    /**
     * Insert export assignments into a file.
     * @param index - Child index to insert at.
     * @param structures - Structures that represent the exports to insert.
     */
    insertExportAssignments(index: number, structures: ReadonlyArray<OptionalKind<ExportAssignmentStructure>>): ExportAssignment[];
    /**
     * Gets the first export assignment that matches a condition, or undefined if it doesn't exist.
     * @param condition - Condition to get the export assignment by.
     */
    getExportAssignment(condition: (exportAssignment: ExportAssignment) => boolean): ExportAssignment | undefined;
    /**
     * Gets the first export assignment that matches a condition, or throws if it doesn't exist.
     * @param condition - Condition to get the export assignment by.
     */
    getExportAssignmentOrThrow(condition: (exportAssignment: ExportAssignment) => boolean): ExportAssignment;
    /**
     * Get the file's export assignments.
     */
    getExportAssignments(): ExportAssignment[];
    /**
     * Gets the default export symbol.
     */
    getDefaultExportSymbol(): Symbol | undefined;
    /**
     * Gets the default export symbol or throws if it doesn't exist.
     */
    getDefaultExportSymbolOrThrow(): Symbol;
    /**
     * Gets the export symbols.
     */
    getExportSymbols(): Symbol[];
    /**
     * Gets all the declarations that are exported from the module.
     *
     * The key is the name it's exported on and the value is the array of declarations for that name.
     *
     * This will include declarations that are transitively exported from other modules. If you mean to get the export
     * declarations then use `.getExportDeclarations()`.
     */
    getExportedDeclarations(): ReadonlyMap<string, ExportedDeclarations[]>;
    /**
     * Removes any "export default".
     */
    removeDefaultExport(defaultExportSymbol?: Symbol | undefined): this;
}

declare type ModuledNodeExtensionType = Node<ts.SourceFile | ts.NamespaceDeclaration> & StatementedNode;

export declare function BindingNamedNode<T extends Constructor<BindingNamedNodeExtensionType>>(Base: T): Constructor<BindingNamedNode> & T;

export interface BindingNamedNode extends BindingNamedNodeSpecific, ReferenceFindableNode, RenameableNode {
}

declare type BindingNamedNodeExtensionType = NamedNodeBaseExtensionType<ts.BindingName>;

export declare type BindingNamedNodeSpecific = NamedNodeSpecificBase<BindingName>;

export declare function NameableNode<T extends Constructor<NameableNodeExtensionType>>(Base: T): Constructor<NameableNode> & T;

export interface NameableNode extends NameableNodeSpecific, ReferenceFindableNode, RenameableNode {
}

declare type NameableNodeExtensionType = Node<ts.Node & {
    name?: ts.Identifier;
}>;

export interface NameableNodeSpecific {
    /**
     * Gets the name node if it exists.
     */
    getNameNode(): Identifier | undefined;
    /**
     * Gets the name node if it exists, or throws.
     */
    getNameNodeOrThrow(): Identifier;
    /**
     * Gets the name if it exists.
     */
    getName(): string | undefined;
    /**
     * Gets the name if it exists, or throws.
     */
    getNameOrThrow(): string;
    /**
     * Removes the name from the node.
     */
    removeName(): this;
}

export declare function NamedNodeBase<TCompilerNode extends ts.Node, U extends Constructor<NamedNodeBaseExtensionType<TCompilerNode>>>(Base: U): Constructor<NamedNodeSpecificBase<CompilerNodeToWrappedType<TCompilerNode>>> & U;

export interface NamedNodeSpecificBase<TNode extends Node> {
    /**
     * Gets the name node.
     */
    getNameNode(): TNode;
    /**
     * Gets the name as a string.
     */
    getName(): string;
}

declare type NamedNodeBaseExtensionType<TCompilerNode extends ts.Node> = Node<ts.Node & {
    name: TCompilerNode;
}>;

export declare function NamedNode<T extends Constructor<NamedNodeExtensionType>>(Base: T): Constructor<NamedNode> & T;

export interface NamedNode extends NamedNodeSpecific, ReferenceFindableNode, RenameableNode {
}

declare type NamedNodeExtensionType = NamedNodeBaseExtensionType<ts.Identifier>;

export declare type NamedNodeSpecific = NamedNodeSpecificBase<Identifier>;

export declare function PropertyNamedNode<T extends Constructor<PropertyNamedNodeExtensionType>>(Base: T): Constructor<PropertyNamedNode> & T;

export interface PropertyNamedNode extends PropertyNamedNodeSpecific, ReferenceFindableNode, RenameableNode {
}

declare type PropertyNamedNodeExtensionType = NamedNodeBaseExtensionType<ts.PropertyName>;

export declare type PropertyNamedNodeSpecific = NamedNodeSpecificBase<PropertyName>;

export declare function ReferenceFindableNode<T extends Constructor<ReferenceFindableNodeExtensionType>>(Base: T): Constructor<ReferenceFindableNode> & T;

export interface ReferenceFindableNode {
    /**
     * Finds the references of the definition of the node.
     */
    findReferences(): ReferencedSymbol[];
    /**
     * Finds the nodes that reference the definition of the node.
     */
    findReferencesAsNodes(): Node[];
}

declare type ReferenceFindableNodeExtensionType = Node<ts.Node & {
    name?: ts.PropertyName | ts.BindingName | ts.DeclarationName;
}>;

export declare function RenameableNode<T extends Constructor<RenameableNodeExtensionType>>(Base: T): Constructor<RenameableNode> & T;

export interface RenameableNode {
    /**
     * Renames the name of the node.
     * @param newName - New name.
     * @param options - Options for renaming.
     */
    rename(newName: string, options?: RenameOptions): this;
}

declare type RenameableNodeExtensionType = Node<ts.Node>;

export declare function ParameteredNode<T extends Constructor<ParameteredNodeExtensionType>>(Base: T): Constructor<ParameteredNode> & T;

export interface ParameteredNode {
    /**
     * Gets a parameter or undefined if it doesn't exist.
     * @param name - Name of the parameter.
     */
    getParameter(name: string): ParameterDeclaration | undefined;
    /**
     * Gets a parameter or undefined if it doesn't exist.
     * @param findFunction - Function to use to find the parameter.
     */
    getParameter(findFunction: (declaration: ParameterDeclaration) => boolean): ParameterDeclaration | undefined;
    /**
     * Gets a parameter or throws if it doesn't exist.
     * @param name - Name of the parameter.
     */
    getParameterOrThrow(name: string): ParameterDeclaration;
    /**
     * Gets a parameter or throws if it doesn't exist.
     * @param findFunction - Function to use to find the parameter.
     */
    getParameterOrThrow(findFunction: (declaration: ParameterDeclaration) => boolean): ParameterDeclaration;
    /**
     * Gets all the parameters of the node.
     */
    getParameters(): ParameterDeclaration[];
    /**
     * Adds a parameter.
     * @param structure - Structure of the parameter.
     */
    addParameter(structure: ParameterDeclarationStructure): ParameterDeclaration;
    /**
     * Adds parameters.
     * @param structures - Structures of the parameters.
     */
    addParameters(structures: ReadonlyArray<ParameterDeclarationStructure>): ParameterDeclaration[];
    /**
     * Inserts parameters.
     * @param index - Child index to insert at.
     * @param structures - Parameters to insert.
     */
    insertParameters(index: number, structures: ReadonlyArray<ParameterDeclarationStructure>): ParameterDeclaration[];
    /**
     * Inserts a parameter.
     * @param index - Child index to insert at.
     * @param structures - Parameter to insert.
     */
    insertParameter(index: number, structure: ParameterDeclarationStructure): ParameterDeclaration;
}

declare type ParameteredNodeExtensionType = Node<ts.Node & {
    parameters: ts.NodeArray<ts.ParameterDeclaration>;
}>;

export declare function QuestionTokenableNode<T extends Constructor<QuestionTokenableNodeExtensionType>>(Base: T): Constructor<QuestionTokenableNode> & T;

export interface QuestionTokenableNode {
    /**
     * If it has a question token.
     */
    hasQuestionToken(): boolean;
    /**
     * Gets the question token node or returns undefined if it doesn't exist.
     */
    getQuestionTokenNode(): Node<ts.QuestionToken> | undefined;
    /**
     * Gets the question token node or throws.
     */
    getQuestionTokenNodeOrThrow(): Node<ts.QuestionToken>;
    /**
     * Sets if this node has a question token.
     * @param value - If it should have a question token or not.
     */
    setHasQuestionToken(value: boolean): this;
}

declare type QuestionTokenableNodeExtensionType = Node<ts.Node & {
    questionToken?: ts.QuestionToken;
}>;

export declare function ReadonlyableNode<T extends Constructor<ReadonlyableNodeExtensionType>>(Base: T): Constructor<ReadonlyableNode> & T;

export interface ReadonlyableNode {
    /**
     * Gets if it's readonly.
     */
    isReadonly(): boolean;
    /**
     * Gets the readonly keyword, or undefined if none exists.
     */
    getReadonlyKeyword(): Node | undefined;
    /**
     * Gets the readonly keyword, or throws if none exists.
     */
    getReadonlyKeywordOrThrow(): Node;
    /**
     * Sets if this node is readonly.
     * @param value - If readonly or not.
     */
    setIsReadonly(value: boolean): this;
}

declare type ReadonlyableNodeExtensionType = Node & ModifierableNode;

export declare function ReturnTypedNode<T extends Constructor<ReturnTypedNodeExtensionType>>(Base: T): Constructor<ReturnTypedNode> & T;

export interface ReturnTypedNode {
    /**
     * Gets the return type.
     */
    getReturnType(): Type;
    /**
     * Gets the return type node or undefined if none exists.
     */
    getReturnTypeNode(): TypeNode | undefined;
    /**
     * Gets the return type node or throws if none exists.
     */
    getReturnTypeNodeOrThrow(): TypeNode;
    /**
     * Sets the return type of the node.
     * @param textOrWriterFunction - Text or writer function to set the return type with.
     */
    setReturnType(textOrWriterFunction: string | WriterFunction): this;
    /**
     * Removes the return type.
     */
    removeReturnType(): this;
    /**
     * Gets the signature of the node from the type checker.
     */
    getSignature(): Signature;
}

declare type ReturnTypedNodeExtensionType = Node<ts.SignatureDeclaration>;

export declare function ScopeableNode<T extends Constructor<ScopeableNodeExtensionType>>(Base: T): Constructor<ScopeableNode> & T;

export interface ScopeableNode {
    /**
     * Gets the scope.
     */
    getScope(): Scope | undefined;
    /**
     * Sets the scope.
     * @param scope - Scope to set to.
     */
    setScope(scope: Scope | undefined): this;
    /**
     * Gets if the node has a scope keyword.
     */
    hasScopeKeyword(): boolean;
}

declare type ScopeableNodeExtensionType = Node & ModifierableNode;

export declare function ScopedNode<T extends Constructor<ScopedNodeExtensionType>>(Base: T): Constructor<ScopedNode> & T;

export interface ScopedNode {
    /**
     * Gets the scope.
     */
    getScope(): Scope;
    /**
     * Sets the scope.
     * @param scope - Scope to set to.
     */
    setScope(scope: Scope | undefined): this;
    /**
     * Gets if the node has a scope keyword.
     */
    hasScopeKeyword(): boolean;
}

declare type ScopedNodeExtensionType = Node & ModifierableNode;

export declare function SignaturedDeclaration<T extends Constructor<SignaturedDeclarationExtensionType>>(Base: T): Constructor<SignaturedDeclaration> & T;

export interface SignaturedDeclaration extends ParameteredNode, ReturnTypedNode {
}

declare type SignaturedDeclarationExtensionType = Node<ts.SignatureDeclaration>;

export declare function StaticableNode<T extends Constructor<StaticableNodeExtensionType>>(Base: T): Constructor<StaticableNode> & T;

export interface StaticableNode {
    /**
     * Gets if it's static.
     */
    isStatic(): boolean;
    /**
     * Gets the static keyword, or undefined if none exists.
     */
    getStaticKeyword(): Node | undefined;
    /**
     * Gets the static keyword, or throws if none exists.
     */
    getStaticKeywordOrThrow(): Node;
    /**
     * Sets if the node is static.
     * @param value - If it should be static or not.
     */
    setIsStatic(value: boolean): this;
}

declare type StaticableNodeExtensionType = Node & ModifierableNode;

export declare function TextInsertableNode<T extends Constructor<TextInsertableNodeExtensionType>>(Base: T): Constructor<TextInsertableNode> & T;

export interface TextInsertableNode {
    /**
     * Inserts text within the body of the node.
     *
     * WARNING: This will forget any previously navigated descendant nodes.
     * @param pos - Position to insert at.
     * @param textOrWriterFunction - Text to insert.
     */
    insertText(pos: number, textOrWriterFunction: string | WriterFunction): this;
    /**
     * Replaces text within the body of the node.
     *
     * WARNING: This will forget any previously navigated descendant nodes.
     * @param range - Start and end position of the text to replace.
     * @param textOrWriterFunction - Text to replace the range with.
     */
    replaceText(range: [number, number], textOrWriterFunction: string | WriterFunction): this;
    /**
     * Removes all the text within the node
     */
    removeText(): this;
    /**
     * Removes text within the body of the node.
     *
     * WARNING: This will forget any previously navigated descendant nodes.
     * @param pos - Start position to remove.
     * @param end - End position to remove.
     */
    removeText(pos: number, end: number): this;
}

declare type TextInsertableNodeExtensionType = Node;

export declare function TypeArgumentedNode<T extends Constructor<TypeArgumentedNodeExtensionType>>(Base: T): Constructor<TypeArgumentedNode> & T;

export interface TypeArgumentedNode {
    /**
     * Gets all the type arguments of the node.
     */
    getTypeArguments(): TypeNode[];
    /**
     * Adds a type argument.
     * @param argumentText - Argument text to add.
     */
    addTypeArgument(argumentText: string): TypeNode;
    /**
     * Adds type arguments.
     * @param argumentTexts - Argument texts to add.
     */
    addTypeArguments(argumentTexts: ReadonlyArray<string>): TypeNode[];
    /**
     * Inserts a type argument.
     * @param index - Child index to insert at.
     * @param argumentText - Argument text to insert.
     */
    insertTypeArgument(index: number, argumentText: string): TypeNode;
    /**
     * Inserts type arguments.
     * @param index - Child index to insert at.
     * @param argumentTexts - Argument texts to insert.
     */
    insertTypeArguments(index: number, argumentTexts: ReadonlyArray<string>): TypeNode[];
    /**
     * Removes a type argument.
     * @param typeArg - Type argument to remove.
     */
    removeTypeArgument(typeArg: Node): this;
    /**
     * Removes a type argument.
     * @param index - Index to remove.
     */
    removeTypeArgument(index: number): this;
}

declare type TypeArgumentedNodeExtensionType = Node<ts.Node & {
    typeArguments?: ts.NodeArray<ts.TypeNode>;
}>;

export declare function TypedNode<T extends Constructor<TypedNodeExtensionType>>(Base: T): Constructor<TypedNode> & T;

export interface TypedNode {
    /**
     * Gets the type node or undefined if none exists.
     */
    getTypeNode(): TypeNode | undefined;
    /**
     * Gets the type node or throws if none exists.
     */
    getTypeNodeOrThrow(): TypeNode;
    /**
     * Sets the type.
     * @param textOrWriterFunction - Text or writer function to set the type with.
     */
    setType(textOrWriterFunction: string | WriterFunction): this;
    /**
     * Removes the type.
     */
    removeType(): this;
}

declare type TypedNodeExtensionType = Node<ts.Node & {
    type?: ts.TypeNode;
}>;

export declare function TypeElementMemberedNode<T extends Constructor<TypeElementMemberedNodeExtensionType>>(Base: T): Constructor<TypeElementMemberedNode> & T;

export interface TypeElementMemberedNode {
    /**
     * Add construct signature.
     * @param structure - Structure representing the construct signature.
     */
    addConstructSignature(structure: OptionalKind<ConstructSignatureDeclarationStructure>): ConstructSignatureDeclaration;
    /**
     * Add construct signatures.
     * @param structures - Structures representing the construct signatures.
     */
    addConstructSignatures(structures: ReadonlyArray<OptionalKind<ConstructSignatureDeclarationStructure>>): ConstructSignatureDeclaration[];
    /**
     * Insert construct signature.
     * @param index - Child index to insert at.
     * @param structure - Structure representing the construct signature.
     */
    insertConstructSignature(index: number, structure: OptionalKind<ConstructSignatureDeclarationStructure>): ConstructSignatureDeclaration;
    /**
     * Insert construct signatures.
     * @param index - Child index to insert at.
     * @param structures - Structures representing the construct signatures.
     */
    insertConstructSignatures(index: number, structures: ReadonlyArray<OptionalKind<ConstructSignatureDeclarationStructure>>): ConstructSignatureDeclaration[];
    /**
     * Gets the first construct signature by a find function.
     * @param findFunction - Function to find the construct signature by.
     */
    getConstructSignature(findFunction: (member: ConstructSignatureDeclaration) => boolean): ConstructSignatureDeclaration | undefined;
    /**
     * Gets the first construct signature by a find function or throws if not found.
     * @param findFunction - Function to find the construct signature by.
     */
    getConstructSignatureOrThrow(findFunction: (member: ConstructSignatureDeclaration) => boolean): ConstructSignatureDeclaration;
    /**
     * Gets the interface construct signatures.
     */
    getConstructSignatures(): ConstructSignatureDeclaration[];
    /**
     * Add call signature.
     * @param structure - Structure representing the call signature.
     */
    addCallSignature(structure: OptionalKind<CallSignatureDeclarationStructure>): CallSignatureDeclaration;
    /**
     * Add call signatures.
     * @param structures - Structures representing the call signatures.
     */
    addCallSignatures(structures: ReadonlyArray<OptionalKind<CallSignatureDeclarationStructure>>): CallSignatureDeclaration[];
    /**
     * Insert call signature.
     * @param index - Child index to insert at.
     * @param structure - Structure representing the call signature.
     */
    insertCallSignature(index: number, structure: OptionalKind<CallSignatureDeclarationStructure>): CallSignatureDeclaration;
    /**
     * Insert call signatures.
     * @param index - Child index to insert at.
     * @param structures - Structures representing the call signatures.
     */
    insertCallSignatures(index: number, structures: ReadonlyArray<OptionalKind<CallSignatureDeclarationStructure>>): CallSignatureDeclaration[];
    /**
     * Gets the first call signature by a find function.
     * @param findFunction - Function to find the call signature by.
     */
    getCallSignature(findFunction: (member: CallSignatureDeclaration) => boolean): CallSignatureDeclaration | undefined;
    /**
     * Gets the first call signature by a find function or throws if not found.
     * @param findFunction - Function to find the call signature by.
     */
    getCallSignatureOrThrow(findFunction: (member: CallSignatureDeclaration) => boolean): CallSignatureDeclaration;
    /**
     * Gets the interface call signatures.
     */
    getCallSignatures(): CallSignatureDeclaration[];
    /**
     * Add index signature.
     * @param structure - Structure representing the index signature.
     */
    addIndexSignature(structure: OptionalKind<IndexSignatureDeclarationStructure>): IndexSignatureDeclaration;
    /**
     * Add index signatures.
     * @param structures - Structures representing the index signatures.
     */
    addIndexSignatures(structures: ReadonlyArray<OptionalKind<IndexSignatureDeclarationStructure>>): IndexSignatureDeclaration[];
    /**
     * Insert index signature.
     * @param index - Child index to insert at.
     * @param structure - Structure representing the index signature.
     */
    insertIndexSignature(index: number, structure: OptionalKind<IndexSignatureDeclarationStructure>): IndexSignatureDeclaration;
    /**
     * Insert index signatures.
     * @param index - Child index to insert at.
     * @param structures - Structures representing the index signatures.
     */
    insertIndexSignatures(index: number, structures: ReadonlyArray<OptionalKind<IndexSignatureDeclarationStructure>>): IndexSignatureDeclaration[];
    /**
     * Gets the first index signature by a find function.
     * @param findFunction - Function to find the index signature by.
     */
    getIndexSignature(findFunction: (member: IndexSignatureDeclaration) => boolean): IndexSignatureDeclaration | undefined;
    /**
     * Gets the first index signature by a find function or throws if not found.
     * @param findFunction - Function to find the index signature by.
     */
    getIndexSignatureOrThrow(findFunction: (member: IndexSignatureDeclaration) => boolean): IndexSignatureDeclaration;
    /**
     * Gets the interface index signatures.
     */
    getIndexSignatures(): IndexSignatureDeclaration[];
    /**
     * Add method.
     * @param structure - Structure representing the method.
     */
    addMethod(structure: OptionalKind<MethodSignatureStructure>): MethodSignature;
    /**
     * Add methods.
     * @param structures - Structures representing the methods.
     */
    addMethods(structures: ReadonlyArray<OptionalKind<MethodSignatureStructure>>): MethodSignature[];
    /**
     * Insert method.
     * @param index - Child index to insert at.
     * @param structure - Structure representing the method.
     */
    insertMethod(index: number, structure: OptionalKind<MethodSignatureStructure>): MethodSignature;
    /**
     * Insert methods.
     * @param index - Child index to insert at.
     * @param structures - Structures representing the methods.
     */
    insertMethods(index: number, structures: ReadonlyArray<OptionalKind<MethodSignatureStructure>>): MethodSignature[];
    /**
     * Gets the first method by name.
     * @param name - Name.
     */
    getMethod(name: string): MethodSignature | undefined;
    /**
     * Gets the first method by a find function.
     * @param findFunction - Function to find the method by.
     */
    getMethod(findFunction: (member: MethodSignature) => boolean): MethodSignature | undefined;
    /**
     * Gets the first method by name or throws if not found.
     * @param name - Name.
     */
    getMethodOrThrow(name: string): MethodSignature;
    /**
     * Gets the first method by a find function or throws if not found.
     * @param findFunction - Function to find the method by.
     */
    getMethodOrThrow(findFunction: (member: MethodSignature) => boolean): MethodSignature;
    /**
     * Gets the interface method signatures.
     */
    getMethods(): MethodSignature[];
    /**
     * Add property.
     * @param structure - Structure representing the property.
     */
    addProperty(structure: OptionalKind<PropertySignatureStructure>): PropertySignature;
    /**
     * Add properties.
     * @param structures - Structures representing the properties.
     */
    addProperties(structures: ReadonlyArray<OptionalKind<PropertySignatureStructure>>): PropertySignature[];
    /**
     * Insert property.
     * @param index - Child index to insert at.
     * @param structure - Structure representing the property.
     */
    insertProperty(index: number, structure: OptionalKind<PropertySignatureStructure>): PropertySignature;
    /**
     * Insert properties.
     * @param index - Child index to insert at.
     * @param structures - Structures representing the properties.
     */
    insertProperties(index: number, structures: ReadonlyArray<OptionalKind<PropertySignatureStructure>>): PropertySignature[];
    /**
     * Gets the first property by name.
     * @param name - Name.
     */
    getProperty(name: string): PropertySignature | undefined;
    /**
     * Gets the first property by a find function.
     * @param findFunction - Function to find the property by.
     */
    getProperty(findFunction: (member: PropertySignature) => boolean): PropertySignature | undefined;
    /**
     * Gets the first property by name or throws if not found.
     * @param name - Name.
     */
    getPropertyOrThrow(name: string): PropertySignature;
    /**
     * Gets the first property by a find function or throws if not found.
     * @param findFunction - Function to find the property by.
     */
    getPropertyOrThrow(findFunction: (member: PropertySignature) => boolean): PropertySignature;
    /**
     * Gets the interface property signatures.
     */
    getProperties(): PropertySignature[];
    /**
     * Gets all the members.
     */
    getMembers(): TypeElementTypes[];
}

declare type TypeElementMemberedNodeExtensionType = Node<ts.Node & {
    members: ts.NodeArray<ts.TypeElement>;
}>;

export declare function TypeParameteredNode<T extends Constructor<TypeParameteredNodeExtensionType>>(Base: T): Constructor<TypeParameteredNode> & T;

export interface TypeParameteredNode {
    /**
     * Gets a type parameter or undefined if it doesn't exist.
     * @param name - Name of the parameter.
     */
    getTypeParameter(name: string): TypeParameterDeclaration | undefined;
    /**
     * Gets a type parameter or undefined if it doesn't exist.
     * @param findFunction - Function to use to find the type parameter.
     */
    getTypeParameter(findFunction: (declaration: TypeParameterDeclaration) => boolean): TypeParameterDeclaration | undefined;
    /**
     * Gets a type parameter or throws if it doesn't exist.
     * @param name - Name of the parameter.
     */
    getTypeParameterOrThrow(name: string): TypeParameterDeclaration;
    /**
     * Gets a type parameter or throws if it doesn't exist.
     * @param findFunction - Function to use to find the type parameter.
     */
    getTypeParameterOrThrow(findFunction: (declaration: TypeParameterDeclaration) => boolean): TypeParameterDeclaration;
    /**
     * Gets the type parameters.
     */
    getTypeParameters(): TypeParameterDeclaration[];
    /**
     * Adds a type parameter.
     * @param structure - Structure of the type parameter.
     */
    addTypeParameter(structure: TypeParameterDeclarationStructure | string): TypeParameterDeclaration;
    /**
     * Adds type parameters.
     * @param structures - Structures of the type parameters.
     */
    addTypeParameters(structures: ReadonlyArray<TypeParameterDeclarationStructure | string>): TypeParameterDeclaration[];
    /**
     * Inserts a type parameter.
     * @param index - Child index to insert at. Specify a negative index to insert from the reverse.
     * @param structure - Structure of the type parameter.
     */
    insertTypeParameter(index: number, structure: TypeParameterDeclarationStructure | string): TypeParameterDeclaration;
    /**
     * Inserts type parameters.
     * @param index - Child index to insert at. Specify a negative index to insert from the reverse.
     * @param structures - Structures of the type parameters.
     */
    insertTypeParameters(index: number, structures: ReadonlyArray<TypeParameterDeclarationStructure | string>): TypeParameterDeclaration[];
}

declare type TypeParameteredNodeExtensionType = Node<ts.Node & {
    typeParameters?: ts.NodeArray<ts.TypeParameterDeclaration>;
}>;

export declare function UnwrappableNode<T extends Constructor<UnwrappableNodeExtensionType>>(Base: T): Constructor<UnwrappableNode> & T;

export interface UnwrappableNode {
    /**
     * Replaces the node's text with its body's statements.
     */
    unwrap(): void;
}

declare type UnwrappableNodeExtensionType = Node;

export declare class ArrayBindingPattern extends Node<ts.ArrayBindingPattern> {
    /**
     * Gets the array binding pattern's elements.
     */
    getElements(): (BindingElement | OmittedExpression)[];
}

declare const BindingElementBase: Constructor<InitializerExpressionableNode> & Constructor<BindingNamedNode> & typeof Node;

export declare class BindingElement extends BindingElementBase<ts.BindingElement> {
    /**
     * Gets the binding element's dot dot dot token (...) if it exists or throws if not.
     */
    getDotDotDotTokenOrThrow(): Node<ts.Token<SyntaxKind.DotDotDotToken>>;
    /**
     * Gets the binding element's dot dot dot token (...) if it exists or returns undefined.
     */
    getDotDotDotToken(): Node<ts.Token<SyntaxKind.DotDotDotToken>> | undefined;
    /**
     * Gets binding element's property name node or throws if not found.
     *
     * For example in `const { a: b } = { a: 5 }`, `a` would be the property name.
     */
    getPropertyNameNodeOrThrow(): PropertyName;
    /**
     * Gets binding element's property name node or returns undefined if not found.
     *
     * For example in `const { a: b } = { a: 5 }`, `a` would be the property name.
     */
    getPropertyNameNode(): NumericLiteral | StringLiteral | Identifier | ComputedPropertyName | undefined;
}

export declare class ObjectBindingPattern extends Node<ts.ObjectBindingPattern> {
    /**
     * Gets the object binding pattern's elements.
     */
    getElements(): BindingElement[];
}

export declare function AbstractableNode<T extends Constructor<AbstractableNodeExtensionType>>(Base: T): Constructor<AbstractableNode> & T;

export interface AbstractableNode {
    /**
     * Gets if the node is abstract.
     */
    isAbstract(): boolean;
    /**
     * Gets the abstract keyword or undefined if it doesn't exist.
     */
    getAbstractKeyword(): Node | undefined;
    /**
     * Gets the abstract keyword or throws if it doesn't exist.
     */
    getAbstractKeywordOrThrow(): Node;
    /**
     * Sets if the node is abstract.
     * @param isAbstract - If it should be abstract or not.
     */
    setIsAbstract(isAbstract: boolean): this;
}

declare type AbstractableNodeExtensionType = Node & ModifierableNode;

export declare function ClassLikeDeclarationBase<T extends Constructor<ClassLikeDeclarationBaseExtensionType>>(Base: T): Constructor<ClassLikeDeclarationBase> & T;

export interface ClassLikeDeclarationBase extends NameableNode, TextInsertableNode, ImplementsClauseableNode, HeritageClauseableNode, AbstractableNode, JSDocableNode, TypeParameteredNode, DecoratableNode, ModifierableNode, ClassLikeDeclarationBaseSpecific {
}

declare function ClassLikeDeclarationBaseSpecific<T extends Constructor<ClassLikeDeclarationBaseSpecificExtensionType>>(Base: T): Constructor<ClassLikeDeclarationBaseSpecific> & T;

interface ClassLikeDeclarationBaseSpecific {
    /**
     * Sets the extends expression.
     * @param text - Text to set as the extends expression.
     */
    setExtends(text: string | WriterFunction): this;
    /**
     * Removes the extends expression, if it exists.
     */
    removeExtends(): this;
    /**
     * Gets the extends expression or throws if it doesn't exist.
     */
    getExtendsOrThrow(): ExpressionWithTypeArguments;
    /**
     * Gets the extends expression or returns undefined if it doesn't exist.
     */
    getExtends(): ExpressionWithTypeArguments | undefined;
    /**
     * Adds a constructor.
     * @param structure - Structure of the constructor.
     */
    addConstructor(structure?: OptionalKind<ConstructorDeclarationStructure>): ConstructorDeclaration;
    /**
     * Adds constructors.
     * @param structures - Structures of the constructor.
     */
    addConstructors(structures: ReadonlyArray<OptionalKind<ConstructorDeclarationStructure>>): ConstructorDeclaration[];
    /**
     * Inserts a constructor.
     * @param index - Child index to insert at.
     * @param structure - Structure of the constructor.
     */
    insertConstructor(index: number, structure?: OptionalKind<ConstructorDeclarationStructure>): ConstructorDeclaration;
    /**
     * Inserts constructors.
     * @param index - Child index to insert at.
     * @param structures - Structures of the constructor.
     */
    insertConstructors(index: number, structures: ReadonlyArray<OptionalKind<ConstructorDeclarationStructure>>): ConstructorDeclaration[];
    /**
     * Gets the constructor declarations.
     */
    getConstructors(): ConstructorDeclaration[];
    /**
     * Add get accessor.
     * @param structure - Structure representing the get accessor.
     */
    addGetAccessor(structure: OptionalKind<GetAccessorDeclarationStructure>): GetAccessorDeclaration;
    /**
     * Add properties.
     * @param structures - Structures representing the properties.
     */
    addGetAccessors(structures: ReadonlyArray<OptionalKind<GetAccessorDeclarationStructure>>): GetAccessorDeclaration[];
    /**
     * Insert get accessor.
     * @param index - Child index to insert at.
     * @param structure - Structure representing the get accessor.
     */
    insertGetAccessor(index: number, structure: OptionalKind<GetAccessorDeclarationStructure>): GetAccessorDeclaration;
    /**
     * Insert properties.
     * @param index - Child index to insert at.
     * @param structures - Structures representing the properties.
     */
    insertGetAccessors(index: number, structures: ReadonlyArray<OptionalKind<GetAccessorDeclarationStructure>>): GetAccessorDeclaration[];
    /**
     * Add set accessor.
     * @param structure - Structure representing the set accessor.
     */
    addSetAccessor(structure: OptionalKind<SetAccessorDeclarationStructure>): SetAccessorDeclaration;
    /**
     * Add properties.
     * @param structures - Structures representing the properties.
     */
    addSetAccessors(structures: ReadonlyArray<OptionalKind<SetAccessorDeclarationStructure>>): SetAccessorDeclaration[];
    /**
     * Insert set accessor.
     * @param index - Child index to insert at.
     * @param structure - Structure representing the set accessor.
     */
    insertSetAccessor(index: number, structure: OptionalKind<SetAccessorDeclarationStructure>): SetAccessorDeclaration;
    /**
     * Insert properties.
     * @param index - Child index to insert at.
     * @param structures - Structures representing the properties.
     */
    insertSetAccessors(index: number, structures: ReadonlyArray<OptionalKind<SetAccessorDeclarationStructure>>): SetAccessorDeclaration[];
    /**
     * Add property.
     * @param structure - Structure representing the property.
     */
    addProperty(structure: OptionalKind<PropertyDeclarationStructure>): PropertyDeclaration;
    /**
     * Add properties.
     * @param structures - Structures representing the properties.
     */
    addProperties(structures: ReadonlyArray<OptionalKind<PropertyDeclarationStructure>>): PropertyDeclaration[];
    /**
     * Insert property.
     * @param index - Child index to insert at.
     * @param structure - Structure representing the property.
     */
    insertProperty(index: number, structure: OptionalKind<PropertyDeclarationStructure>): PropertyDeclaration;
    /**
     * Insert properties.
     * @param index - Child index to insert at.
     * @param structures - Structures representing the properties.
     */
    insertProperties(index: number, structures: ReadonlyArray<OptionalKind<PropertyDeclarationStructure>>): PropertyDeclaration[];
    /**
     * Gets the first instance property by name.
     * @param name - Name.
     */
    getInstanceProperty(name: string): ClassInstancePropertyTypes | undefined;
    /**
     * Gets the first instance property by a find function.
     * @param findFunction - Function to find an instance property by.
     */
    getInstanceProperty(findFunction: (prop: ClassInstancePropertyTypes) => boolean): ClassInstancePropertyTypes | undefined;
    /**
     * Gets the first instance property by name or throws if not found.
     * @param name - Name.
     */
    getInstancePropertyOrThrow(name: string): ClassInstancePropertyTypes;
    /**
     * Gets the first instance property by a find function or throws if not found.
     * @param findFunction - Function to find an instance property by.
     */
    getInstancePropertyOrThrow(findFunction: (prop: ClassInstancePropertyTypes) => boolean): ClassInstancePropertyTypes;
    /**
     * Gets the class instance property declarations.
     */
    getInstanceProperties(): ClassInstancePropertyTypes[];
    /**
     * Gets the first static property by name.
     * @param name - Name.
     */
    getStaticProperty(name: string): ClassStaticPropertyTypes | undefined;
    /**
     * Gets the first static property by a find function.
     * @param findFunction - Function to find a static property by.
     */
    getStaticProperty(findFunction: (prop: ClassStaticPropertyTypes) => boolean): ClassStaticPropertyTypes | undefined;
    /**
     * Gets the first static property by name or throws if not found.
     * @param name - Name.
     */
    getStaticPropertyOrThrow(name: string): ClassStaticPropertyTypes;
    /**
     * Gets the first static property by a find function. or throws if not found.
     * @param findFunction - Function to find a static property by.
     */
    getStaticPropertyOrThrow(findFunction: (prop: ClassStaticPropertyTypes) => boolean): ClassStaticPropertyTypes;
    /**
     * Gets the class instance property declarations.
     */
    getStaticProperties(): ClassStaticPropertyTypes[];
    /**
     * Gets the first property declaration by name.
     * @param name - Name.
     */
    getProperty(name: string): PropertyDeclaration | undefined;
    /**
     * Gets the first property declaration by a find function.
     * @param findFunction - Function to find a property declaration by.
     */
    getProperty(findFunction: (property: PropertyDeclaration) => boolean): PropertyDeclaration | undefined;
    /**
     * Gets the first property declaration by name or throws if it doesn't exist.
     * @param name - Name.
     */
    getPropertyOrThrow(name: string): PropertyDeclaration;
    /**
     * Gets the first property declaration by a find function or throws if it doesn't exist.
     * @param findFunction - Function to find a property declaration by.
     */
    getPropertyOrThrow(findFunction: (property: PropertyDeclaration) => boolean): PropertyDeclaration;
    /**
     * Gets the class property declarations regardless of whether it's an instance of static property.
     */
    getProperties(): PropertyDeclaration[];
    /**
     * Gets the first get accessor declaration by name.
     * @param name - Name.
     */
    getGetAccessor(name: string): GetAccessorDeclaration | undefined;
    /**
     * Gets the first get accessor declaration by a find function.
     * @param findFunction - Function to find a get accessor declaration by.
     */
    getGetAccessor(findFunction: (getAccessor: GetAccessorDeclaration) => boolean): GetAccessorDeclaration | undefined;
    /**
     * Gets the first get accessor declaration by name or throws if it doesn't exist.
     * @param name - Name.
     */
    getGetAccessorOrThrow(name: string): GetAccessorDeclaration;
    /**
     * Gets the first get accessor declaration by a find function or throws if it doesn't exist.
     * @param findFunction - Function to find a get accessor declaration by.
     */
    getGetAccessorOrThrow(findFunction: (getAccessor: GetAccessorDeclaration) => boolean): GetAccessorDeclaration;
    /**
     * Gets the class get accessor declarations regardless of whether it's an instance of static getAccessor.
     */
    getGetAccessors(): GetAccessorDeclaration[];
    /**
     * Sets the first set accessor declaration by name.
     * @param name - Name.
     */
    getSetAccessor(name: string): SetAccessorDeclaration | undefined;
    /**
     * Sets the first set accessor declaration by a find function.
     * @param findFunction - Function to find a set accessor declaration by.
     */
    getSetAccessor(findFunction: (setAccessor: SetAccessorDeclaration) => boolean): SetAccessorDeclaration | undefined;
    /**
     * Sets the first set accessor declaration by name or throws if it doesn't exist.
     * @param name - Name.
     */
    getSetAccessorOrThrow(name: string): SetAccessorDeclaration;
    /**
     * Sets the first set accessor declaration by a find function or throws if it doesn't exist.
     * @param findFunction - Function to find a set accessor declaration by.
     */
    getSetAccessorOrThrow(findFunction: (setAccessor: SetAccessorDeclaration) => boolean): SetAccessorDeclaration;
    /**
     * Sets the class set accessor declarations regardless of whether it's an instance of static setAccessor.
     */
    getSetAccessors(): SetAccessorDeclaration[];
    /**
     * Add method.
     * @param structure - Structure representing the method.
     */
    addMethod(structure: OptionalKind<MethodDeclarationStructure>): MethodDeclaration;
    /**
     * Add methods.
     * @param structures - Structures representing the methods.
     */
    addMethods(structures: ReadonlyArray<OptionalKind<MethodDeclarationStructure>>): MethodDeclaration[];
    /**
     * Insert method.
     * @param index - Child index to insert at.
     * @param structure - Structure representing the method.
     */
    insertMethod(index: number, structure: OptionalKind<MethodDeclarationStructure>): MethodDeclaration;
    /**
     * Insert methods.
     * @param index - Child index to insert at.
     * @param structures - Structures representing the methods.
     */
    insertMethods(index: number, structures: ReadonlyArray<OptionalKind<MethodDeclarationStructure>>): MethodDeclaration[];
    /**
     * Gets the first method declaration by name.
     * @param name - Name.
     */
    getMethod(name: string): MethodDeclaration | undefined;
    /**
     * Gets the first method declaration by a find function.
     * @param findFunction - Function to find a method declaration by.
     */
    getMethod(findFunction: (method: MethodDeclaration) => boolean): MethodDeclaration | undefined;
    /**
     * Gets the first method declaration by name or throws if it doesn't exist.
     * @param name - Name.
     */
    getMethodOrThrow(name: string): MethodDeclaration;
    /**
     * Gets the first method declaration by a find function or throws if it doesn't exist.
     * @param findFunction - Function to find a method declaration by.
     */
    getMethodOrThrow(findFunction: (method: MethodDeclaration) => boolean): MethodDeclaration;
    /**
     * Gets the class method declarations regardless of whether it's an instance of static method.
     */
    getMethods(): MethodDeclaration[];
    /**
     * Gets the first instance method by name.
     * @param name - Name.
     */
    getInstanceMethod(name: string): MethodDeclaration | undefined;
    /**
     * Gets the first instance method by a find function.
     * @param findFunction - Function to find an instance method by.
     */
    getInstanceMethod(findFunction: (method: MethodDeclaration) => boolean): MethodDeclaration | undefined;
    /**
     * Gets the first instance method by name or throws if not found.
     * @param name - Name.
     */
    getInstanceMethodOrThrow(name: string): MethodDeclaration;
    /**
     * Gets the first instance method by a find function. or throws if not found.
     * @param findFunction - Function to find an instance method by.
     */
    getInstanceMethodOrThrow(findFunction: (method: MethodDeclaration) => boolean): MethodDeclaration;
    /**
     * Gets the class instance method declarations.
     */
    getInstanceMethods(): MethodDeclaration[];
    /**
     * Gets the first static method by name.
     * @param name - Name.
     */
    getStaticMethod(name: string): MethodDeclaration | undefined;
    /**
     * Gets the first static method by a find function.
     * @param findFunction - Function to find a static method by.
     */
    getStaticMethod(findFunction: (method: MethodDeclaration) => boolean): MethodDeclaration | undefined;
    /**
     * Gets the first static method by name or throws if not found.
     * @param name - Name.
     */
    getStaticMethodOrThrow(name: string): MethodDeclaration;
    /**
     * Gets the first static method by a find function. or throws if not found.
     * @param findFunction - Function to find a static method by.
     */
    getStaticMethodOrThrow(findFunction: (method: MethodDeclaration) => boolean): MethodDeclaration;
    /**
     * Gets the class instance method declarations.
     */
    getStaticMethods(): MethodDeclaration[];
    /**
     * Gets the first instance member by name.
     * @param name - Name.
     */
    getInstanceMember(name: string): ClassInstanceMemberTypes | undefined;
    /**
     * Gets the first instance member by a find function.
     * @param findFunction - Function to find the instance member by.
     */
    getInstanceMember(findFunction: (member: ClassInstanceMemberTypes) => boolean): ClassInstanceMemberTypes | undefined;
    /**
     * Gets the first instance member by name or throws if not found.
     * @param name - Name.
     */
    getInstanceMemberOrThrow(name: string): ClassInstanceMemberTypes;
    /**
     * Gets the first instance member by a find function. or throws if not found.
     * @param findFunction - Function to find the instance member by.
     */
    getInstanceMemberOrThrow(findFunction: (member: ClassInstanceMemberTypes) => boolean): ClassInstanceMemberTypes;
    /**
     * Gets the instance members.
     */
    getInstanceMembers(): ClassInstanceMemberTypes[];
    /**
     * Gets the first static member by name.
     * @param name - Name.
     */
    getStaticMember(name: string): ClassStaticMemberTypes | undefined;
    /**
     * Gets the first static member by a find function.
     * @param findFunction - Function to find an static method by.
     */
    getStaticMember(findFunction: (member: ClassStaticMemberTypes) => boolean): ClassStaticMemberTypes | undefined;
    /**
     * Gets the first static member by name or throws if not found.
     * @param name - Name.
     */
    getStaticMemberOrThrow(name: string): ClassStaticMemberTypes;
    /**
     * Gets the first static member by a find function. or throws if not found.
     * @param findFunction - Function to find an static method by.
     */
    getStaticMemberOrThrow(findFunction: (member: ClassStaticMemberTypes) => boolean): ClassStaticMemberTypes;
    /**
     * Gets the static members.
     */
    getStaticMembers(): ClassStaticMemberTypes[];
    /**
     * Gets the class' members regardless of whether it's an instance of static member.
     */
    getMembers(): ClassMemberTypes[];
    /**
     * Gets the first member by name.
     * @param name - Name.
     */
    getMember(name: string): ClassMemberTypes | undefined;
    /**
     * Gets the first member by a find function.
     * @param findFunction - Function to find an method by.
     */
    getMember(findFunction: (member: ClassMemberTypes) => boolean): ClassMemberTypes | undefined;
    /**
     * Gets the first member by name or throws if not found.
     * @param name - Name.
     */
    getMemberOrThrow(name: string): ClassMemberTypes;
    /**
     * Gets the first member by a find function. or throws if not found.
     * @param findFunction - Function to find an method by.
     */
    getMemberOrThrow(findFunction: (member: ClassMemberTypes) => boolean): ClassMemberTypes;
    /**
     * Gets the base types.
     *
     * This is useful to use if the base could possibly be a mixin.
     */
    getBaseTypes(): Type[];
    /**
     * Gets the base class or throws.
     *
     * Note: Use getBaseTypes if you need to get the mixins.
     */
    getBaseClassOrThrow(): ClassDeclaration;
    /**
     * Gets the base class.
     *
     * Note: Use getBaseTypes if you need to get the mixins.
     */
    getBaseClass(): ClassDeclaration | undefined;
    /**
     * Gets all the derived classes.
     */
    getDerivedClasses(): ClassDeclaration[];
}

export declare type ClassPropertyTypes = PropertyDeclaration | GetAccessorDeclaration | SetAccessorDeclaration;

export declare type ClassInstancePropertyTypes = ClassPropertyTypes | ParameterDeclaration;

export declare type ClassInstanceMemberTypes = MethodDeclaration | ClassInstancePropertyTypes;

export declare type ClassStaticPropertyTypes = PropertyDeclaration | GetAccessorDeclaration | SetAccessorDeclaration;

export declare type ClassStaticMemberTypes = MethodDeclaration | ClassStaticPropertyTypes;

export declare type ClassMemberTypes = MethodDeclaration | PropertyDeclaration | GetAccessorDeclaration | SetAccessorDeclaration | ConstructorDeclaration | CommentClassElement;

declare type ClassLikeDeclarationBaseExtensionType = Node<ts.ClassLikeDeclarationBase>;

declare type ClassLikeDeclarationBaseSpecificExtensionType = Node<ts.ClassLikeDeclarationBase> & HeritageClauseableNode & ModifierableNode & NameableNode;

export declare class CommentClassElement extends ClassElement<CompilerCommentClassElement> {
}

declare const ClassDeclarationBase: Constructor<NamespaceChildableNode> & Constructor<AmbientableNode> & Constructor<ExportableNode> & Constructor<ClassLikeDeclarationBase> & typeof Statement;

export declare class ClassDeclaration extends ClassDeclarationBase<ts.ClassDeclaration> {
    /**
     * Sets the node from a structure.
     * @param structure - Structure to set the node with.
     */
    set(structure: Partial<ClassDeclarationStructure>): this;
    /**
     * Gets the structure equivalent to this node.
     */
    getStructure(): ClassDeclarationStructure;
    /**
     * Extracts an interface declaration structure from the class.
     * @param name - Name of the interface. Falls back to the same name as the class and then the filepath's base name.
     */
    extractInterface(name?: string): InterfaceDeclarationStructure;
    /**
     * Extracts an interface declaration structure from the static part of the class.
     * @param name - Name of the interface.
     */
    extractStaticInterface(name: string): InterfaceDeclarationStructure;
}

export declare class ClassElement<T extends ts.ClassElement = ts.ClassElement> extends Node<T> {
    /**
     * Removes the class member.
     */
    remove(): void;
}

declare const ClassExpressionBase: Constructor<ClassLikeDeclarationBase> & typeof PrimaryExpression;

export declare class ClassExpression extends ClassExpressionBase<ts.ClassExpression> {
}

declare const ConstructorDeclarationBase: Constructor<ChildOrderableNode> & Constructor<TextInsertableNode> & Constructor<OverloadableNode> & Constructor<ScopedNode> & Constructor<FunctionLikeDeclaration> & Constructor<BodyableNode> & typeof ClassElement;

declare const ConstructorDeclarationOverloadBase: Constructor<TypeParameteredNode> & Constructor<JSDocableNode> & Constructor<ChildOrderableNode> & Constructor<TextInsertableNode> & Constructor<ScopedNode> & Constructor<ModifierableNode> & Constructor<SignaturedDeclaration> & typeof ClassElement;

export declare class ConstructorDeclaration extends ConstructorDeclarationBase<ts.ConstructorDeclaration> {
    /**
     * Sets the node from a structure.
     * @param structure - Structure to set the node with.
     */
    set(structure: Partial<ConstructorDeclarationStructure>): this;
    /**
     * Add a constructor overload.
     * @param structure - Structure to add.
     */
    addOverload(structure: ConstructorDeclarationOverloadStructure): ConstructorDeclaration;
    /**
     * Add constructor overloads.
     * @param structures - Structures to add.
     */
    addOverloads(structures: ReadonlyArray<ConstructorDeclarationOverloadStructure>): ConstructorDeclaration[];
    /**
     * Inserts a constructor overload.
     * @param index - Child index to insert at.
     * @param structure - Structures to insert.
     */
    insertOverload(index: number, structure: ConstructorDeclarationOverloadStructure): ConstructorDeclaration;
    /**
     * Inserts constructor overloads.
     * @param index - Child index to insert at.
     * @param structures - Structures to insert.
     */
    insertOverloads(index: number, structures: ReadonlyArray<ConstructorDeclarationOverloadStructure>): ConstructorDeclaration[];
    /**
     * Gets the structure equivalent to this node.
     */
    getStructure(): ConstructorDeclarationStructure | ConstructorDeclarationOverloadStructure;
}

declare const GetAccessorDeclarationBase: Constructor<ChildOrderableNode> & Constructor<TextInsertableNode> & Constructor<DecoratableNode> & Constructor<AbstractableNode> & Constructor<ScopedNode> & Constructor<StaticableNode> & Constructor<FunctionLikeDeclaration> & Constructor<BodyableNode> & Constructor<PropertyNamedNode> & typeof ClassElement;

export declare class GetAccessorDeclaration extends GetAccessorDeclarationBase<ts.GetAccessorDeclaration> {
    /**
     * Sets the node from a structure.
     * @param structure - Structure to set the node with.
     */
    set(structure: Partial<GetAccessorDeclarationStructure>): this;
    /**
     * Gets the corresponding set accessor if one exists.
     */
    getSetAccessor(): SetAccessorDeclaration | undefined;
    /**
     * Gets the corresponding set accessor or throws if not exists.
     */
    getSetAccessorOrThrow(): SetAccessorDeclaration;
    /**
     * Gets the structure equivalent to this node.
     */
    getStructure(): GetAccessorDeclarationStructure;
}

declare const MethodDeclarationBase: Constructor<ChildOrderableNode> & Constructor<TextInsertableNode> & Constructor<OverloadableNode> & Constructor<BodyableNode> & Constructor<DecoratableNode> & Constructor<AbstractableNode> & Constructor<ScopedNode> & Constructor<QuestionTokenableNode> & Constructor<StaticableNode> & Constructor<AsyncableNode> & Constructor<GeneratorableNode> & Constructor<FunctionLikeDeclaration> & Constructor<PropertyNamedNode> & typeof ClassElement;

declare const MethodDeclarationOverloadBase: Constructor<JSDocableNode> & Constructor<ChildOrderableNode> & Constructor<TextInsertableNode> & Constructor<ScopedNode> & Constructor<TypeParameteredNode> & Constructor<AbstractableNode> & Constructor<QuestionTokenableNode> & Constructor<StaticableNode> & Constructor<AsyncableNode> & Constructor<ModifierableNode> & Constructor<GeneratorableNode> & Constructor<SignaturedDeclaration> & typeof ClassElement;

export declare class MethodDeclaration extends MethodDeclarationBase<ts.MethodDeclaration> {
    /**
     * Sets the node from a structure.
     * @param structure - Structure to set the node with.
     */
    set(structure: Partial<MethodDeclarationStructure>): this;
    /**
     * Add a method overload.
     * @param structure - Structure to add.
     */
    addOverload(structure: MethodDeclarationOverloadStructure): MethodDeclaration;
    /**
     * Add method overloads.
     * @param structures - Structures to add.
     */
    addOverloads(structures: ReadonlyArray<MethodDeclarationOverloadStructure>): MethodDeclaration[];
    /**
     * Inserts a method overload.
     * @param index - Child index to insert at.
     * @param structure - Structures to insert.
     */
    insertOverload(index: number, structure: MethodDeclarationOverloadStructure): MethodDeclaration;
    /**
     * Inserts method overloads.
     * @param index - Child index to insert at.
     * @param structures - Structures to insert.
     */
    insertOverloads(index: number, structures: ReadonlyArray<MethodDeclarationOverloadStructure>): MethodDeclaration[];
    /**
     * Gets the structure equivalent to this node.
     */
    getStructure(): MethodDeclarationStructure | MethodDeclarationOverloadStructure;
}

declare const PropertyDeclarationBase: Constructor<ChildOrderableNode> & Constructor<DecoratableNode> & Constructor<AbstractableNode> & Constructor<ScopedNode> & Constructor<StaticableNode> & Constructor<JSDocableNode> & Constructor<ReadonlyableNode> & Constructor<ExclamationTokenableNode> & Constructor<QuestionTokenableNode> & Constructor<InitializerExpressionableNode> & Constructor<TypedNode> & Constructor<PropertyNamedNode> & Constructor<ModifierableNode> & typeof ClassElement;

export declare class PropertyDeclaration extends PropertyDeclarationBase<ts.PropertyDeclaration> {
    /**
     * Sets the node from a structure.
     * @param structure - Structure to set the node with.
     */
    set(structure: Partial<PropertyDeclarationStructure>): this;
    /**
     * Removes the property.
     */
    remove(): void;
    /**
     * Gets the structure equivalent to this node.
     */
    getStructure(): PropertyDeclarationStructure;
}

declare const SetAccessorDeclarationBase: Constructor<ChildOrderableNode> & Constructor<TextInsertableNode> & Constructor<DecoratableNode> & Constructor<AbstractableNode> & Constructor<ScopedNode> & Constructor<StaticableNode> & Constructor<FunctionLikeDeclaration> & Constructor<BodyableNode> & Constructor<PropertyNamedNode> & typeof ClassElement;

export declare class SetAccessorDeclaration extends SetAccessorDeclarationBase<ts.SetAccessorDeclaration> {
    /**
     * Sets the node from a structure.
     * @param structure - Structure to set the node with.
     */
    set(structure: Partial<SetAccessorDeclarationStructure>): this;
    /**
     * Gets the corresponding get accessor if one exists.
     */
    getGetAccessor(): GetAccessorDeclaration | undefined;
    /**
     * Gets the corresponding get accessor or throws if not exists.
     */
    getGetAccessorOrThrow(): GetAccessorDeclaration;
    /**
     * Gets the structure equivalent to this node.
     */
    getStructure(): SetAccessorDeclarationStructure;
}

export declare class CommentRange {
    private constructor();
    /**
     * Gets the underlying compiler object.
     */
    readonly compilerObject: ts.CommentRange;
    /**
     * Gets the source file of the comment range.
     */
    getSourceFile(): SourceFile;
    /**
     * Gets the comment syntax kind.
     */
    getKind(): ts.CommentKind;
    /**
     * Gets the position.
     */
    getPos(): number;
    /**
     * Gets the end.
     */
    getEnd(): number;
    /**
     * Gets the width of the comment range.
     */
    getWidth(): number;
    /**
     * Gets the text of the comment range.
     */
    getText(): string;
    /**
     * Gets if the comment range was forgotten.
     *
     * This will be true after any manipulations have occured to the source file this comment range was generated from.
     */
    wasForgotten(): boolean;
    private _throwIfForgotten;
}

export declare class CompilerExtendedCommentRange implements ts.Node {
    private _start;
    private _sourceFile;
    constructor(pos: number, end: number, kind: SyntaxKind.SingleLineCommentTrivia | SyntaxKind.MultiLineCommentTrivia, sourceFile: ts.SourceFile, parent: ts.Node);
    pos: number;
    end: number;
    kind: SyntaxKind.SingleLineCommentTrivia | SyntaxKind.MultiLineCommentTrivia;
    flags: ts.NodeFlags;
    decorators?: ts.NodeArray<ts.Decorator> | undefined;
    modifiers?: ts.NodeArray<ts.Modifier> | undefined;
    parent: ts.Node;
    getSourceFile(): ts.SourceFile;
    getChildCount(sourceFile?: ts.SourceFile | undefined): number;
    getChildAt(index: number, sourceFile?: ts.SourceFile | undefined): ts.Node;
    getChildren(sourceFile?: ts.SourceFile | undefined): ts.Node[];
    getStart(sourceFile?: ts.SourceFile | undefined, includeJsDocComment?: boolean | undefined): number;
    getFullStart(): number;
    getEnd(): number;
    getWidth(sourceFile?: ts.SourceFileLike | undefined): number;
    getFullWidth(): number;
    getLeadingTriviaWidth(sourceFile?: ts.SourceFile | undefined): number;
    getFullText(sourceFile?: ts.SourceFile | undefined): string;
    getText(sourceFile?: ts.SourceFile | undefined): string;
    getFirstToken(sourceFile?: ts.SourceFile | undefined): ts.Node | undefined;
    getLastToken(sourceFile?: ts.SourceFile | undefined): ts.Node | undefined;
    forEachChild<T>(cbNode: (node: ts.Node) => T | undefined, cbNodeArray?: ((nodes: ts.NodeArray<ts.Node>) => T | undefined) | undefined): T | undefined;
}

export declare class CompilerCommentStatement extends CompilerExtendedCommentRange implements ts.Statement {
    _statementBrand: any;
}

export declare class CompilerCommentClassElement extends CompilerExtendedCommentRange implements ts.ClassElement {
    _classElementBrand: any;
    _declarationBrand: any;
}

export declare class CompilerCommentTypeElement extends CompilerExtendedCommentRange implements ts.TypeElement {
    _typeElementBrand: any;
    _declarationBrand: any;
}

export declare class ExtendedCommentRange extends Node<CompilerExtendedCommentRange> {
}

export declare class ComputedPropertyName extends Node<ts.ComputedPropertyName> {
    /**
     * Gets the expression.
     */
    getExpression(): Expression;
}

declare const IdentifierBase: Constructor<ReferenceFindableNode> & Constructor<RenameableNode> & typeof PrimaryExpression;

export declare class Identifier extends IdentifierBase<ts.Identifier> {
    /**
     * Gets the text for the identifier.
     */
    getText(): string;
    /**
     * Gets the definition nodes of the identifier.
     * @remarks This is similar to "go to definition" and `.getDefinitions()`, but only returns the nodes.
     */
    getDefinitionNodes(): Node[];
    /**
     * Gets the definitions of the identifier.
     * @remarks This is similar to "go to definition." Use `.getDefinitionNodes()` if you only care about the nodes.
     */
    getDefinitions(): DefinitionInfo[];
    /**
     * Gets the implementations of the identifier.
     *
     * This is similar to "go to implementation."
     */
    getImplementations(): ImplementationLocation[];
}

<<<<<<< HEAD
=======
export interface ForEachChildTraversalControl {
    /**
     * Stops traversal.
     * @param node - Optional node to return.
     */
    stop(node?: Node): void;
}

export interface ForEachDescendantTraversalControl extends ForEachChildTraversalControl {
    /**
     * Skips traversal of the current node's descendants.
     */
    skip(): void;
    /**
     * Skips traversal of the current node, siblings, and all their descendants.
     */
    up(): void;
}

export interface TransformTraversalControl {
    /**
     * The node currently being transformed.
     * @remarks Use the result of `.visitChildren()` instead before transforming if visiting the children.
     */
    currentNode: ts.Node;
    /**
     * Visits the children of the current node and returns a new node for the current node.
     */
    visitChildren(): ts.Node;
}

>>>>>>> 580e27b0
export declare type NodePropertyToWrappedType<NodeType extends ts.Node, KeyName extends keyof NodeType, NonNullableNodeType = NonNullable<NodeType[KeyName]>> = NodeType[KeyName] extends ts.NodeArray<infer ArrayNodeTypeForNullable> | undefined ? CompilerNodeToWrappedType<ArrayNodeTypeForNullable>[] | undefined : NodeType[KeyName] extends ts.NodeArray<infer ArrayNodeType> ? CompilerNodeToWrappedType<ArrayNodeType>[] : NodeType[KeyName] extends ts.Node ? CompilerNodeToWrappedType<NodeType[KeyName]> : NonNullableNodeType extends ts.Node ? CompilerNodeToWrappedType<NonNullableNodeType> | undefined : NodeType[KeyName];

export declare type NodeParentType<NodeType extends ts.Node> = NodeType extends ts.SourceFile ? CompilerNodeToWrappedType<NodeType["parent"]> | undefined : ts.Node extends NodeType ? CompilerNodeToWrappedType<NodeType["parent"]> | undefined : CompilerNodeToWrappedType<NodeType["parent"]>;

export declare class Node<NodeType extends ts.Node = ts.Node> implements TextRange {
    /**
     * Gets the underlying compiler node.
     */
    readonly compilerNode: NodeType;
    protected constructor();
    /**
     * Releases the node and all its descendants from the underlying node cache and ast.
     *
     * This is useful if you want to improve the performance of manipulation by not tracking this node anymore.
     */
    forget(): void;
    /**
     * Forgets the descendants of this node.
     */
    forgetDescendants(): this;
    /**
     * Gets if the compiler node was forgotten.
     *
     * This will be true when the compiler node was forgotten or removed.
     */
    wasForgotten(): boolean;
    /**
     * Gets the syntax kind.
     */
    getKind(): SyntaxKind;
    /**
     * Gets the syntax kind name.
     */
    getKindName(): string;
    /**
     * Prints the node using the compiler's printer.
     * @param options - Options.
     */
    print(options?: PrintNodeOptions): string;
    /**
     * Gets the symbol or throws an error if it doesn't exist.
     */
    getSymbolOrThrow(): Symbol;
    /**
     * Gets the compiler symbol or undefined if it doesn't exist.
     */
    getSymbol(): Symbol | undefined;
    /**
     * Gets the type of the node.
     */
    getType(): Type;
    /**
     * If the node contains the provided range (inclusive).
     * @param pos - Start position.
     * @param end - End position.
     */
    containsRange(pos: number, end: number): boolean;
    /**
     * Gets if the specified position is within a string.
     * @param pos - Position.
     */
    isInStringAtPos(pos: number): boolean;
    /**
     * Gets the first child by a condition or throws.
     * @param condition - Condition.
     */
    getFirstChildOrThrow<T extends Node>(condition?: (node: Node) => node is T): T;
    /**
     * Gets the first child by a condition or throws.
     * @param condition - Condition.
     */
    getFirstChildOrThrow(condition?: (node: Node) => boolean): Node;
    /**
     * Gets the first child by a condition.
     * @param condition - Condition.
     */
    getFirstChild<T extends Node>(condition?: (node: Node) => node is T): T | undefined;
    /**
     * Gets the first child by a condition.
     * @param condition - Condition.
     */
    getFirstChild(condition?: (node: Node) => boolean): Node | undefined;
    /**
     * Gets the last child by a condition or throws.
     * @param condition - Condition.
     */
    getLastChildOrThrow<T extends Node>(condition?: (node: Node) => node is T): T;
    /**
     * Gets the last child by a condition or throws.
     * @param condition - Condition.
     */
    getLastChildOrThrow(condition?: (node: Node) => boolean): Node;
    /**
     * Gets the last child by a condition.
     * @param condition - Condition.
     */
    getLastChild<T extends Node>(condition?: (node: Node) => node is T): T | undefined;
    /**
     * Gets the last child by a condition.
     * @param condition - Condition.
     */
    getLastChild(condition?: (node: Node) => boolean): Node | undefined;
    /**
     * Gets the first descendant by a condition or throws.
     * @param condition - Condition.
     */
    getFirstDescendantOrThrow<T extends Node>(condition?: (node: Node) => node is T): T;
    /**
     * Gets the first descendant by a condition or throws.
     * @param condition - Condition.
     */
    getFirstDescendantOrThrow(condition?: (node: Node) => boolean): Node;
    /**
     * Gets the first descendant by a condition.
     * @param condition - Condition.
     */
    getFirstDescendant<T extends Node>(condition?: (node: Node) => node is T): T | undefined;
    /**
     * Gets the first descendant by a condition.
     * @param condition - Condition.
     */
    getFirstDescendant(condition?: (node: Node) => boolean): Node | undefined;
    /**
     * Gets the previous sibling or throws.
     * @param condition - Optional condition for getting the previous sibling.
     */
    getPreviousSiblingOrThrow<T extends Node>(condition?: (node: Node) => node is T): T;
    /**
     * Gets the previous sibling or throws.
     * @param condition - Optional condition for getting the previous sibling.
     */
    getPreviousSiblingOrThrow(condition?: (node: Node) => boolean): Node;
    /**
     * Gets the previous sibling.
     * @param condition - Optional condition for getting the previous sibling.
     */
    getPreviousSibling<T extends Node>(condition?: (node: Node) => node is T): T | undefined;
    /**
     * Gets the previous sibling.
     * @param condition - Optional condition for getting the previous sibling.
     */
    getPreviousSibling(condition?: (node: Node) => boolean): Node | undefined;
    /**
     * Gets the next sibling or throws.
     * @param condition - Optional condition for getting the next sibling.
     */
    getNextSiblingOrThrow<T extends Node>(condition?: (node: Node) => node is T): T;
    /**
     * Gets the next sibling or throws.
     * @param condition - Optional condition for getting the next sibling.
     */
    getNextSiblingOrThrow(condition?: (node: Node) => boolean): Node;
    /**
     * Gets the next sibling.
     * @param condition - Optional condition for getting the next sibling.
     */
    getNextSibling<T extends Node>(condition?: (node: Node) => node is T): T | undefined;
    /**
     * Gets the next sibling.
     * @param condition - Optional condition for getting the next sibling.
     */
    getNextSibling(condition?: (node: Node) => boolean): Node | undefined;
    /**
     * Gets the previous siblings.
     *
     * Note: Closest sibling is the zero index.
     */
    getPreviousSiblings(): Node[];
    /**
     * Gets the next siblings.
     *
     * Note: Closest sibling is the zero index.
     */
    getNextSiblings(): Node[];
    /**
     * Gets all the children of the node.
     */
    getChildren(): Node[];
    /**
     * Gets the child at the specified index.
     * @param index - Index of the child.
     */
    getChildAtIndex(index: number): Node;
    /**
     * Gets the child syntax list or throws if it doesn't exist.
     */
    getChildSyntaxListOrThrow(): SyntaxList;
    /**
     * Gets the child syntax list if it exists.
     */
    getChildSyntaxList(): SyntaxList | undefined;
    /**
     * Invokes the `cbNode` callback for each child and the `cbNodeArray` for every array of nodes stored in properties of the node.
     * If `cbNodeArray` is not defined, then it will pass every element of the array to `cbNode`.
     *
     * @remarks There exists a `traversal.stop()` function on the second parameter that allows stopping iteration.
     * @param cbNode - Callback invoked for each child.
     * @param cbNodeArray - Callback invoked for each array of nodes.
     */
    forEachChild(cbNode: (node: Node, traversal: ForEachChildTraversalControl) => void, cbNodeArray?: (nodes: Node[], traversal: ForEachChildTraversalControl) => void): Node<ts.Node> | undefined;
    /**
     * Invokes the `cbNode` callback for each descendant and the `cbNodeArray` for every array of nodes stored in properties of the node and descendant nodes.
     * If `cbNodeArray` is not defined, then it will pass every element of the array to `cbNode`.
     *
     * @remarks There exists a `traversal` object on the second parameter that allows various control of iteration.
     * @param cbNode - Callback invoked for each descendant.
     * @param cbNodeArray - Callback invoked for each array of nodes.
     */
    forEachDescendant(cbNode: (node: Node, traversal: ForEachDescendantTraversalControl) => void, cbNodeArray?: (nodes: Node[], traversal: ForEachDescendantTraversalControl) => void): Node<ts.Node> | undefined;
    /**
     * Gets the child nodes passed to the delegate of `node.forEachChild(child => {})` as an array.
     */
    forEachChildAsArray(): Node<ts.Node>[];
    /**
     * Gets the node's descendants.
     */
    getDescendants(): Node[];
    /**
<<<<<<< HEAD
     * Gets the node's descendant statements and any arrow function statement-like expressions (ex. returns the expression `5` in `() => 5`).
=======
     * Gets the node's descendant statements and any arrow function statement-like expressions (ex. Returns the expression `5` in `() => 5`).
>>>>>>> 580e27b0
     */
    getDescendantStatements(): (Statement | Expression)[];
    /**
     * Gets the number of children the node has.
     */
    getChildCount(): number;
    /**
     * Gets the child at the provided text position, or undefined if not found.
     * @param pos - Text position to search for.
     */
    getChildAtPos(pos: number): Node | undefined;
    /**
     * Gets the most specific descendant at the provided text position, or undefined if not found.
     * @param pos - Text position to search for.
     */
    getDescendantAtPos(pos: number): Node | undefined;
    /**
     * Gets the most specific descendant at the provided start text position with the specified width, or undefined if not found.
     * @param start - Start text position to search for.
     * @param width - Text length of the node to search for.
     */
    getDescendantAtStartWithWidth(start: number, width: number): Node | undefined;
    /**
     * Gets the source file text position where the node starts that includes the leading trivia (comments and whitespace).
     */
    getPos(): number;
    /**
     * Gets the source file text position where the node ends.
     *
     * @remarks This does not include the following trivia (comments and whitespace).
     */
    getEnd(): number;
    /**
     * Gets the source file text position where the node starts that does not include the leading trivia (comments and whitespace).
     * @param includeJsDocComments - Whether to include the JS doc comments.
     */
    getStart(includeJsDocComments?: boolean): number;
    /**
     * Gets the source file text position of the end of the last significant token or the start of the source file.
     */
    getFullStart(): number;
    /**
     * Gets the first source file text position that is not whitespace taking into account extended comments.
     */
    getNonWhitespaceStart(): number;
    /**
     * Gets the text length of the node without trivia.
     */
    getWidth(): number;
    /**
     * Gets the text length of the node with trivia.
     */
    getFullWidth(): number;
    /**
     * Gets the node's leading trivia's text length.
     */
    getLeadingTriviaWidth(): number;
    /**
     * Gets the text length from the end of the current node to the next significant token or new line.
     */
    getTrailingTriviaWidth(): number;
    /**
     * Gets the text position of the next significant token or new line.
     */
    getTrailingTriviaEnd(): number;
    /**
     * Gets the text without leading trivia (comments and whitespace).
     * @param includeJsDocComments - Whether to include the js doc comments when getting the text.
     */
    getText(includeJsDocComments?: boolean): string;
    /**
     * Gets the text without leading trivia (comments and whitespace).
     * @param options - Options for getting the text.
     */
    getText(options: {
        trimLeadingIndentation?: boolean;
        includeJsDocComments?: boolean;
    }): string;
    /**
     * Gets the full text with leading trivia (comments and whitespace).
     */
    getFullText(): string;
    /**
     * Gets the combined modifier flags.
     */
    getCombinedModifierFlags(): ts.ModifierFlags;
    /**
     * Gets the source file.
     */
    getSourceFile(): SourceFile;
    /**
     * Gets a compiler node property wrapped in a Node.
     * @param propertyName - Property name.
     */
    getNodeProperty<KeyType extends keyof LocalNodeType, LocalNodeType extends ts.Node = NodeType>(propertyName: KeyType): NodePropertyToWrappedType<LocalNodeType, KeyType>;
    /**
     * Goes up the tree getting all the parents in ascending order.
     */
    getAncestors(): Node[];
    /**
     * Get the node's parent.
     */
    getParent<T extends Node | undefined = NodeParentType<NodeType>>(): T;
    /**
     * Gets the parent or throws an error if it doesn't exist.
     */
    getParentOrThrow<T extends Node | undefined = NodeParentType<NodeType>>(): NonNullable<T>;
    /**
     * Goes up the parents (ancestors) of the node while a condition is true.
     * Throws if the initial parent doesn't match the condition.
     * @param condition - Condition that tests the parent to see if the expression is true.
     */
    getParentWhileOrThrow<T extends Node>(condition: (node: Node) => node is T): T;
    /**
     * Goes up the parents (ancestors) of the node while a condition is true.
     * Throws if the initial parent doesn't match the condition.
     * @param condition - Condition that tests the parent to see if the expression is true.
     */
    getParentWhileOrThrow(condition: (node: Node) => boolean): Node;
    /**
     * Goes up the parents (ancestors) of the node while a condition is true.
     * Returns undefined if the initial parent doesn't match the condition.
     * @param condition - Condition that tests the parent to see if the expression is true.
     */
    getParentWhile<T extends Node>(condition: (node: Node) => node is T): T | undefined;
    /**
     * Goes up the parents (ancestors) of the node while a condition is true.
     * Returns undefined if the initial parent doesn't match the condition.
     * @param condition - Condition that tests the parent to see if the expression is true.
     */
    getParentWhile(condition: (node: Node) => boolean): Node | undefined;
    /**
     * Goes up the parents (ancestors) of the node while the parent is the specified syntax kind.
     * Throws if the initial parent is not the specified syntax kind.
     * @param kind - Syntax kind to check for.
     */
    getParentWhileKindOrThrow<TKind extends SyntaxKind>(kind: TKind): KindToNodeMappings[TKind];
    /**
     * Goes up the parents (ancestors) of the node while the parent is the specified syntax kind.
     * Returns undefined if the initial parent is not the specified syntax kind.
     * @param kind - Syntax kind to check for.
     */
    getParentWhileKind<TKind extends SyntaxKind>(kind: TKind): KindToNodeMappings[TKind] | undefined;
    /**
     * Gets the last token of this node. Usually this is a close brace.
     */
    getLastToken(): Node;
    /**
     * Gets if this node is in a syntax list.
     */
    isInSyntaxList(): boolean;
    /**
     * Gets the parent if it's a syntax list or throws an error otherwise.
     */
    getParentSyntaxListOrThrow(): SyntaxList;
    /**
     * Gets the parent if it's a syntax list.
     */
    getParentSyntaxList(): SyntaxList | undefined;
    /**
     * Gets the child index of this node relative to the parent.
     */
    getChildIndex(): number;
    /**
     * Gets the indentation level of the current node.
     */
    getIndentationLevel(): number;
    /**
     * Gets the child indentation level of the current node.
     */
    getChildIndentationLevel(): number;
    /**
     * Gets the indentation text.
     * @param offset - Optional number of levels of indentation to add or remove.
     */
    getIndentationText(offset?: number): string;
    /**
     * Gets the next indentation level text.
     * @param offset - Optional number of levels of indentation to add or remove.
     */
    getChildIndentationText(offset?: number): string;
    /**
     * Gets the position of the start of the line that this node starts on.
     * @param includeJsDocComments - Whether to include the JS doc comments or not.
     */
    getStartLinePos(includeJsDocComments?: boolean): number;
    /**
     * Gets the line number at the start of the node.
     * @param includeJsDocComments - Whether to include the JS doc comments or not.
     */
    getStartLineNumber(includeJsDocComments?: boolean): number;
    /**
     * Gets the line number of the end of the node.
     */
    getEndLineNumber(): number;
    /**
     * Gets if this is the first node on the current line.
     */
    isFirstNodeOnLine(): boolean;
    /**
     * Replaces the text of the current node with new text.
     *
     * This will forget the current node and return a new node that can be asserted or type guarded to the correct type.
     * @param textOrWriterFunction - Text or writer function to replace with.
     * @returns The new node.
     */
    replaceWithText(textOrWriterFunction: string | WriterFunction): Node;
    /**
     * Prepends the specified whitespace to current node.
     * @param textOrWriterFunction - Text or writer function.
     */
    prependWhitespace(textOrWriterFunction: string | WriterFunction): void;
    /**
     * Appends the specified whitespace to current node.
     * @param textOrWriterFunction - Text or writer function.
     */
    appendWhitespace(textOrWriterFunction: string | WriterFunction): void;
    /**
     * Formats the node's text using the internal TypeScript formatting API.
     * @param settings - Format code settings.
     */
    formatText(settings?: FormatCodeSettings): void;
    /**
     * Transforms the node using the compiler api nodes and functions (experimental).
     *
     * WARNING: This will forget descendants of transformed nodes.
     * @example Increments all the numeric literals in a source file.
     * ```ts
     * sourceFile.transform(traversal => {
     *   const node = traversal.visitChildren(); // recommend always visiting the children first (post order)
     *   if (ts.isNumericLiteral(node))
     *     return ts.createNumericLiteral((parseInt(node.text, 10) + 1).toString());
     *   return node;
     * });
     * ```
     * @example Updates the class declaration node without visiting the children.
     * ```ts
     * const classDec = sourceFile.getClassOrThrow("MyClass");
     * classDec.transform(traversal => {
     *   const node = traversal.currentNode;
     *   return ts.updateClassDeclaration(node, undefined, undefined, ts.createIdentifier("MyUpdatedClass"), undefined, undefined, []);
     * });
     * ```
     */
    transform(visitNode: (traversal: TransformTraversalControl) => ts.Node): this;
    /**
     * Gets the leading comment ranges of the current node.
     */
    getLeadingCommentRanges(): CommentRange[];
    /**
     * Gets the trailing comment ranges of the current node.
     */
    getTrailingCommentRanges(): CommentRange[];
    /**
     * Gets the children based on a kind.
     * @param kind - Syntax kind.
     */
    getChildrenOfKind<TKind extends SyntaxKind>(kind: TKind): KindToNodeMappings[TKind][];
    /**
     * Gets the first child by syntax kind or throws an error if not found.
     * @param kind - Syntax kind.
     */
    getFirstChildByKindOrThrow<TKind extends SyntaxKind>(kind: TKind): KindToNodeMappings[TKind];
    /**
     * Gets the first child by syntax kind.
     * @param kind - Syntax kind.
     */
    getFirstChildByKind<TKind extends SyntaxKind>(kind: TKind): KindToNodeMappings[TKind] | undefined;
    /**
     * Gets the first child if it matches the specified syntax kind or throws an error if not found.
     * @param kind - Syntax kind.
     */
    getFirstChildIfKindOrThrow<TKind extends SyntaxKind>(kind: TKind): KindToNodeMappings[TKind];
    /**
     * Gets the first child if it matches the specified syntax kind.
     * @param kind - Syntax kind.
     */
    getFirstChildIfKind<TKind extends SyntaxKind>(kind: TKind): KindToNodeMappings[TKind] | undefined;
    /**
     * Gets the last child by syntax kind or throws an error if not found.
     * @param kind - Syntax kind.
     */
    getLastChildByKindOrThrow<TKind extends SyntaxKind>(kind: TKind): KindToNodeMappings[TKind];
    /**
     * Gets the last child by syntax kind.
     * @param kind - Syntax kind.
     */
    getLastChildByKind<TKind extends SyntaxKind>(kind: TKind): KindToNodeMappings[TKind] | undefined;
    /**
     * Gets the last child if it matches the specified syntax kind or throws an error if not found.
     * @param kind - Syntax kind.
     */
    getLastChildIfKindOrThrow<TKind extends SyntaxKind>(kind: TKind): KindToNodeMappings[TKind];
    /**
     * Gets the last child if it matches the specified syntax kind.
     * @param kind - Syntax kind.
     */
    getLastChildIfKind<TKind extends SyntaxKind>(kind: TKind): KindToNodeMappings[TKind] | undefined;
    /**
     * Gets the child at the specified index if it's the specified kind or throws an exception.
     * @param index - Child index to get.
     * @param kind - Expected kind.
     */
    getChildAtIndexIfKindOrThrow<TKind extends SyntaxKind>(index: number, kind: TKind): KindToNodeMappings[TKind];
    /**
     * Gets the child at the specified index if it's the specified kind or returns undefined.
     * @param index - Child index to get.
     * @param kind - Expected kind.
     */
    getChildAtIndexIfKind<TKind extends SyntaxKind>(index: number, kind: TKind): KindToNodeMappings[TKind] | undefined;
    /**
     * Gets the previous sibiling if it matches the specified kind, or throws.
     * @param kind - Kind to check.
     */
    getPreviousSiblingIfKindOrThrow<TKind extends SyntaxKind>(kind: TKind): KindToNodeMappings[TKind];
    /**
     * Gets the next sibiling if it matches the specified kind, or throws.
     * @param kind - Kind to check.
     */
    getNextSiblingIfKindOrThrow<TKind extends SyntaxKind>(kind: TKind): KindToNodeMappings[TKind];
    /**
     * Gets the previous sibling if it matches the specified kind.
     * @param kind - Kind to check.
     */
    getPreviousSiblingIfKind<TKind extends SyntaxKind>(kind: TKind): KindToNodeMappings[TKind] | undefined;
    /**
     * Gets the next sibling if it matches the specified kind.
     * @param kind - Kind to check.
     */
    getNextSiblingIfKind<TKind extends SyntaxKind>(kind: TKind): KindToNodeMappings[TKind] | undefined;
    /**
     * Gets the parent if it's a certain syntax kind.
     */
    getParentIfKind<TKind extends SyntaxKind>(kind: TKind): KindToNodeMappings[TKind] | undefined;
    /**
     * Gets the parent if it's a certain syntax kind of throws.
     */
    getParentIfKindOrThrow<TKind extends SyntaxKind>(kind: TKind): KindToNodeMappings[TKind];
    /**
     * Gets the first ancestor by syntax kind or throws if not found.
     * @param kind - Syntax kind.
     */
    getFirstAncestorByKindOrThrow<TKind extends SyntaxKind>(kind: TKind): KindToNodeMappings[TKind];
    /**
     * Get the first ancestor by syntax kind.
     * @param kind - Syntax kind.
     */
    getFirstAncestorByKind<TKind extends SyntaxKind>(kind: TKind): KindToNodeMappings[TKind] | undefined;
    /**
     * Gets the first ancestor that matches the provided condition or throws if not found.
     * @param condition - Condition to match.
     */
    getFirstAncestorOrThrow<T extends Node>(condition?: (node: Node) => node is T): T;
    /**
     * Gets the first ancestor that matches the provided condition or throws if not found.
     * @param condition - Condition to match.
     */
    getFirstAncestorOrThrow(condition?: (node: Node) => boolean): Node;
    /**
     * Gets the first ancestor that matches the provided condition or returns undefined if not found.
     * @param condition - Condition to match.
     */
    getFirstAncestor<T extends Node>(condition?: (node: Node) => node is T): T | undefined;
    /**
     * Gets the first ancestor that matches the provided condition or returns undefined if not found.
     * @param condition - Condition to match.
     */
    getFirstAncestor(condition?: (node: Node) => boolean): Node | undefined;
    /**
     * Gets the descendants that match a specified syntax kind.
     * @param kind - Kind to check.
     */
    getDescendantsOfKind<TKind extends SyntaxKind>(kind: TKind): KindToNodeMappings[TKind][];
    /**
     * Gets the first descendant by syntax kind or throws.
     * @param kind - Syntax kind.
     */
    getFirstDescendantByKindOrThrow<TKind extends SyntaxKind>(kind: TKind): KindToNodeMappings[TKind];
    /**
     * Gets the first descendant by syntax kind.
     * @param kind - Syntax kind.
     */
    getFirstDescendantByKind<TKind extends SyntaxKind>(kind: TKind): KindToNodeMappings[TKind] | undefined;
}

export declare class QualifiedName extends Node<ts.QualifiedName> {
    /**
     * Gets the left side of the qualified name.
     */
    getLeft(): EntityName;
    /**
     * Gets the right identifier of the qualified name.
     */
    getRight(): Identifier;
}
export declare enum Scope {
    Public = "public",
    Protected = "protected",
    Private = "private"
}

export declare class SyntaxList extends Node<ts.SyntaxList> {
    /**
     * Adds text at the end of the current children.
     * @param textOrWriterFunction - Text to add or function that provides a writer to write with.
     * @returns The children that were added.
     */
    addChildText(textOrWriterFunction: string | WriterFunction): Node<ts.Node>[];
    /**
     * Inserts text at the specified child index.
     * @param index - Child index to insert at.
     * @param textOrWriterFunction - Text to insert or function that provides a writer to write with.
     * @returns The children that were inserted.
     */
    insertChildText(index: number, textOrWriterFunction: string | WriterFunction): Node<ts.Node>[];
}
export interface TextRange {
    getPos(): number;
    getEnd(): number;
}

export interface ForEachChildTraversalControl {
    /**
     * Stops traversal.
     * @param node - Optional node to return.
     */
    stop(node?: Node): void;
}

export interface ForEachDescendantTraversalControl extends ForEachChildTraversalControl {
    /**
     * Skips traversal of the current node's descendants.
     */
    skip(): void;
    /**
     * Skips traversal of the current node, siblings, and all their descendants.
     */
    up(): void;
}

export interface TransformTraversalControl {
    /**
     * The node currently being transformed.
     * @remarks Use the result of `.visitChildren()` instead before transforming if visiting the children.
     */
    currentNode: ts.Node;
    /**
     * Visits the children of the current node and returns a new node for the current node.
     */
    visitChildren(): ts.Node;
}

export declare type CompilerNodeToWrappedType<T extends ts.Node> = T extends ts.ObjectDestructuringAssignment ? ObjectDestructuringAssignment : T extends ts.ArrayDestructuringAssignment ? ArrayDestructuringAssignment : T extends ts.SuperElementAccessExpression ? SuperElementAccessExpression : T extends ts.SuperPropertyAccessExpression ? SuperPropertyAccessExpression : T extends ts.AssignmentExpression<infer U> ? AssignmentExpression<ts.AssignmentExpression<U>> : T["kind"] extends keyof ImplementedKindToNodeMappings ? ImplementedKindToNodeMappings[T["kind"]] : T extends ts.SyntaxList ? SyntaxList : T extends ts.JSDocTypeExpression ? JSDocTypeExpression : T extends ts.JSDocType ? JSDocType : T extends ts.TypeNode ? TypeNode : T extends ts.TypeElement ? TypeElement : T extends ts.JSDocTag ? JSDocTag : T extends ts.LiteralExpression ? LiteralExpression : T extends ts.PrimaryExpression ? PrimaryExpression : T extends ts.MemberExpression ? MemberExpression : T extends ts.LeftHandSideExpression ? LeftHandSideExpression : T extends ts.UpdateExpression ? UpdateExpression : T extends ts.UnaryExpression ? UnaryExpression : T extends ts.Expression ? Expression : T extends ts.IterationStatement ? IterationStatement : T extends CompilerCommentStatement ? CommentStatement : T extends CompilerCommentClassElement ? CommentClassElement : T extends CompilerCommentTypeElement ? CommentTypeElement : T extends CompilerExtendedCommentRange ? ExtendedCommentRange : T extends ts.Statement ? Statement : Node<T>;

declare const DecoratorBase: typeof Node;

export declare class Decorator extends DecoratorBase<ts.Decorator> {
    /**
     * Gets the decorator name.
     */
    getName(): string;
    /**
     * Gets the name node of the decorator.
     */
    getNameNode(): Identifier;
    /**
     * Gets the full decorator name.
     */
    getFullName(): string;
    /**
     * Gets if the decorator is a decorator factory.
     */
    isDecoratorFactory(): boolean;
    /**
     * Set if this decorator is a decorator factory.
     * @param isDecoratorFactory - If it should be a decorator factory or not.
     */
    setIsDecoratorFactory(isDecoratorFactory: boolean): this;
    /**
     * Gets the call expression if a decorator factory, or throws.
     */
    getCallExpressionOrThrow(): CallExpression;
    /**
     * Gets the call expression if a decorator factory.
     */
    getCallExpression(): CallExpression | undefined;
    /**
     * Gets the expression.
     */
    getExpression(): Expression<ts.LeftHandSideExpression>;
    /**
     * Gets the decorator's arguments from its call expression.
     */
    getArguments(): Node[];
    /**
     * Gets the decorator's type arguments from its call expression.
     */
    getTypeArguments(): TypeNode[];
    /**
     * Adds a type argument.
     * @param argumentTexts - Argument text.
     */
    addTypeArgument(argumentText: string): TypeNode<ts.TypeNode>;
    /**
     * Adds type arguments.
     * @param argumentTexts - Argument texts.
     */
    addTypeArguments(argumentTexts: ReadonlyArray<string>): TypeNode<ts.TypeNode>[];
    /**
     * Inserts a type argument.
     * @param index - Child index to insert at.
     * @param argumentTexts - Argument text.
     */
    insertTypeArgument(index: number, argumentText: string): TypeNode<ts.TypeNode>;
    /**
     * Inserts type arguments.
     * @param index - Child index to insert at.
     * @param argumentTexts - Argument texts.
     */
    insertTypeArguments(index: number, argumentTexts: ReadonlyArray<string>): TypeNode<ts.TypeNode>[];
    /**
     * Removes a type argument.
     * @param typeArg - Type argument to remove.
     */
    removeTypeArgument(typeArg: Node): this;
    /**
     * Removes a type argument.
     * @param index - Index to remove.
     */
    removeTypeArgument(index: number): this;
    /**
     * Adds an argument.
     * @param argumentTexts - Argument text.
     */
    addArgument(argumentText: string | WriterFunction): Node<ts.Node>;
    /**
     * Adds arguments.
     * @param argumentTexts - Argument texts.
     */
    addArguments(argumentTexts: ReadonlyArray<string | WriterFunction> | WriterFunction): Node<ts.Node>[];
    /**
     * Inserts an argument.
     * @param index - Child index to insert at.
     * @param argumentTexts - Argument text.
     */
    insertArgument(index: number, argumentText: string | WriterFunction): Node<ts.Node>;
    /**
     * Inserts arguments.
     * @param index - Child index to insert at.
     * @param argumentTexts - Argument texts.
     */
    insertArguments(index: number, argumentTexts: ReadonlyArray<string | WriterFunction> | WriterFunction): Node<ts.Node>[];
    /**
     * Removes an argument based on the node.
     * @param node - Argument's node to remove.
     */
    removeArgument(node: Node): this;
    /**
     * Removes an argument based on the specified index.
     * @param index - Index to remove.
     */
    removeArgument(index: number): this;
    /**
     * Removes this decorator.
     */
    remove(): void;
    /**
     * Sets the node from a structure.
     * @param structure - Structure to set the node with.
     */
    set(structure: Partial<DecoratorStructure>): this;
    /**
     * Gets the structure equivalent to this node.
     */
    getStructure(): DecoratorStructure;
}

export declare function JSDocPropertyLikeTag<T extends Constructor<JSDocPropertyLikeTagExtensionType>>(Base: T): Constructor<JSDocPropertyLikeTag> & T;

export interface JSDocPropertyLikeTag {
    /** Gets the type expression node of the JS doc property like tag. */
    getTypeExpression(): JSDocTypeExpression | undefined;
    /** Gets the name of the JS doc property like tag. */
    getName(): string;
    /** Gets the name node of the JS doc property like tag. */
    getNameNode(): EntityName;
    /** Checks if the JS doc property like tag is bracketed. */
    isBracketed(): boolean;
}

declare type JSDocPropertyLikeTagExtensionType = Node<ts.JSDocPropertyLikeTag> & JSDocTag;

declare const JSDocBase: typeof Node;

/**
 * JS doc node.
 */
export declare class JSDoc extends JSDocBase<ts.JSDoc> {
    /**
     * Gets the tags of the JSDoc.
     */
    getTags(): JSDocTag[];
    /**
     * Gets the comment.
     */
    getComment(): string | undefined;
    /**
     * Gets the JSDoc's text without the surrounding comment.
     */
    getInnerText(): string;
    /**
     * Sets the comment.
     * @param textOrWriterFunction - Text or writer function to set.
     */
    setComment(textOrWriterFunction: string | WriterFunction): this;
    /**
     * Removes this JSDoc.
     */
    remove(): void;
    /**
     * Sets the node from a structure.
     * @param structure - Structure to set the node with.
     */
    set(structure: Partial<JSDocStructure>): this;
    /**
     * Gets the structure equivalent to this node.
     */
    getStructure(): JSDocStructure;
}

/**
 * JS doc augments tag node.
 */
export declare class JSDocAugmentsTag extends JSDocTag<ts.JSDocAugmentsTag> {
}

/**
 * JS doc class tag node.
 */
export declare class JSDocClassTag extends JSDocTag<ts.JSDocClassTag> {
}

declare const JSDocFunctionTypeBase: Constructor<SignaturedDeclaration> & typeof JSDocType;

/**
 * JS doc function type.
 */
export declare class JSDocFunctionType extends JSDocFunctionTypeBase<ts.JSDocFunctionType> {
}

declare const JSDocParameterTagBase: Constructor<JSDocPropertyLikeTag> & typeof JSDocTag;

/**
 * JS doc parameter tag node.
 */
export declare class JSDocParameterTag extends JSDocParameterTagBase<ts.JSDocParameterTag> {
}

declare const JSDocPropertyTagBase: Constructor<JSDocPropertyLikeTag> & typeof JSDocTag;

/**
 * JS doc property tag node.
 */
export declare class JSDocPropertyTag extends JSDocPropertyTagBase<ts.JSDocPropertyTag> {
}

/**
 * JS doc return tag node.
 */
export declare class JSDocReturnTag extends JSDocTag<ts.JSDocReturnTag> {
    /**
     * Gets the type expression node of the JS doc property return tag.
     */
    getTypeExpression(): JSDocTypeExpression | undefined;
}

/**
 * JS doc signature node.
 */
export declare class JSDocSignature extends JSDocType<ts.JSDocSignature> {
    /**
     * Gets the type node of the JS doc signature.
     */
    getTypeNode(): JSDocReturnTag | undefined;
}

/**
 * JS doc tag node.
 */
export declare class JSDocTag<NodeType extends ts.JSDocTag = ts.JSDocTag> extends Node<NodeType> {
    /**
     * Gets the tag's name as a string.
     */
    getTagName(): string;
    /**
     * Gets the tag name node.
     */
    getTagNameNode(): Identifier;
    /**
     * Gets the tag's comment.
     */
    getComment(): string | undefined;
}

/**
 * JS doc tag info.
 */
export declare class JSDocTagInfo {
    private constructor();
    /** Gets the compiler JS doc tag info. */
    readonly compilerObject: ts.JSDocTagInfo;
    /**
     * Gets the name.
     */
    getName(): string;
    /**
     * Gets the text.
     */
    getText(): string | undefined;
}

/**
 * JS doc type node.
 */
export declare class JSDocType<T extends ts.JSDocType = ts.JSDocType> extends TypeNode<T> {
}

/**
 * JS doc type def tag node.
 */
export declare class JSDocTypedefTag extends JSDocTag<ts.JSDocTypedefTag> {
}

/**
 * JS doc type tag node.
 */
export declare class JSDocTypeTag extends JSDocTag<ts.JSDocTypeTag> {
    /**
     * Gets the type expression node of the JS doc property type tag.
     */
    getTypeExpression(): JSDocTypeExpression | undefined;
}

/**
 * JS doc unknown tag node.
 */
export declare class JSDocUnknownTag extends JSDocTag<ts.JSDocUnknownTag> {
}

/**
 * JS doc type expression node.
 */
export declare class JSDocTypeExpression extends TypeNode<ts.JSDocTypeExpression> {
    /**
     * Gets the type node of the JS doc type expression.
     */
    getTypeNode(): TypeNode<ts.TypeNode>;
}

declare const EnumDeclarationBase: Constructor<TextInsertableNode> & Constructor<NamespaceChildableNode> & Constructor<JSDocableNode> & Constructor<AmbientableNode> & Constructor<ExportableNode> & Constructor<ModifierableNode> & Constructor<NamedNode> & typeof Statement;

export declare class EnumDeclaration extends EnumDeclarationBase<ts.EnumDeclaration> {
    /**
     * Sets the node from a structure.
     * @param structure - Structure to set the node with.
     */
    set(structure: Partial<EnumDeclarationStructure>): this;
    /**
     * Adds a member to the enum.
     * @param structure - Structure of the enum.
     */
    addMember(structure: EnumMemberStructure): EnumMember;
    /**
     * Adds members to the enum.
     * @param structures - Structures of the enums.
     */
    addMembers(structures: ReadonlyArray<EnumMemberStructure>): EnumMember[];
    /**
     * Inserts a member to the enum.
     * @param index - Child index to insert at.
     * @param structure - Structure of the enum.
     */
    insertMember(index: number, structure: EnumMemberStructure): EnumMember;
    /**
     * Inserts members to an enum.
     * @param index - Child index to insert at.
     * @param structures - Structures of the enums.
     */
    insertMembers(index: number, structures: ReadonlyArray<EnumMemberStructure>): EnumMember[];
    /**
     * Gets an enum member.
     * @param name - Name of the member.
     */
    getMember(name: string): EnumMember | undefined;
    /**
     * Gets an enum member.
     * @param findFunction - Function to use to find the member.
     */
    getMember(findFunction: (declaration: EnumMember) => boolean): EnumMember | undefined;
    /**
     * Gets an enum member or throws if not found.
     * @param name - Name of the member.
     */
    getMemberOrThrow(name: string): EnumMember;
    /**
     * Gets an enum member or throws if not found.
     * @param findFunction - Function to use to find the member.
     */
    getMemberOrThrow(findFunction: (declaration: EnumMember) => boolean): EnumMember;
    /**
     * Gets the enum's members.
     */
    getMembers(): EnumMember[];
    /**
     * Toggle if it's a const enum.
     */
    setIsConstEnum(value: boolean): this;
    /**
     * Gets if it's a const enum.
     */
    isConstEnum(): boolean;
    /**
     * Gets the const enum keyword or undefined if not exists.
     */
    getConstKeyword(): Node<ts.Node> | undefined;
    /**
     * Gets the structure equivalent to this node.
     */
    getStructure(): EnumDeclarationStructure;
}

declare const EnumMemberBase: Constructor<JSDocableNode> & Constructor<InitializerExpressionableNode> & Constructor<PropertyNamedNode> & typeof Node;

export declare class EnumMember extends EnumMemberBase<ts.EnumMember> {
    /**
     * Gets the constant value of the enum.
     */
    getValue(): string | number | undefined;
    /**
     * Sets the enum value.
     * @param value - Enum value.
     */
    setValue(value: string | number): this;
    /**
     * Removes this enum member.
     */
    remove(): void;
    /**
     * Sets the node from a structure.
     * @param structure - Structure to set the node with.
     */
    set(structure: Partial<EnumMemberStructure>): this;
    /**
     * Gets the structure equivalent to this node.
     */
    getStructure(): EnumMemberStructure;
}

declare const ArrayDestructuringAssignmentBase: typeof AssignmentExpression;

export declare class ArrayDestructuringAssignment extends ArrayDestructuringAssignmentBase<ts.ArrayDestructuringAssignment> {
    /**
     * Gets the left array literal expression of the array destructuring assignment.
     */
    getLeft(): ArrayLiteralExpression;
}

export declare class ArrayLiteralExpression extends PrimaryExpression<ts.ArrayLiteralExpression> {
    /**
     * Gets the array's elements.
     */
    getElements(): Expression[];
    /**
     * Adds an element to the array.
     * @param textOrWriterFunction - Text to add as an element.
     * @param options - Options.
     */
    addElement(textOrWriterFunction: string | WriterFunction, options?: {
        useNewLines?: boolean;
    }): Expression<ts.Expression>;
    /**
     * Adds elements to the array.
     * @param textsOrWriterFunction - Texts to add as elements.
     * @param options - Options.
     */
    addElements(textsOrWriterFunction: ReadonlyArray<string | WriterFunction> | WriterFunction, options?: {
        useNewLines?: boolean;
    }): Expression<ts.Expression>[];
    /**
     * Insert an element into the array.
     * @param index - Child index to insert at.
     * @param text - Text to insert as an element.
     * @param options - Options.
     */
    insertElement(index: number, textOrWriterFunction: string | WriterFunction, options?: {
        useNewLines?: boolean;
    }): Expression<ts.Expression>;
    /**
     * Insert elements into the array.
     * @param index - Child index to insert at.
     * @param textsOrWriterFunction - Texts to insert as elements.
     * @param options - Options.
     */
    insertElements(index: number, textsOrWriterFunction: ReadonlyArray<string | WriterFunction> | WriterFunction, options?: {
        useNewLines?: boolean;
    }): Expression<ts.Expression>[];
    /**
     * Removes an element from the array.
     * @param index - Index to remove from.
     */
    removeElement(index: number): void;
    /**
     * Removes an element from the array.
     * @param element - Element to remove.
     */
    removeElement(element: Expression): void;
}

declare const AsExpressionBase: Constructor<TypedNode> & Constructor<ExpressionedNode> & typeof Expression;

export declare class AsExpression extends AsExpressionBase<ts.AsExpression> {
}

declare const AssignmentExpressionBase: typeof BinaryExpression;

export declare class AssignmentExpression<T extends ts.AssignmentExpression<ts.AssignmentOperatorToken> = ts.AssignmentExpression<ts.AssignmentOperatorToken>> extends AssignmentExpressionBase<T> {
    /**
     * Gets the operator token of the assignment expression.
     */
    getOperatorToken(): Node<ts.Token<ts.AssignmentOperator>>;
}

declare const AwaitExpressionBase: Constructor<UnaryExpressionedNode> & typeof UnaryExpression;

export declare class AwaitExpression extends AwaitExpressionBase<ts.AwaitExpression> {
}

declare const BinaryExpressionBase: typeof Expression;

export declare class BinaryExpression<T extends ts.BinaryExpression = ts.BinaryExpression> extends BinaryExpressionBase<T> {
    /**
     * Gets the left side of the binary expression.
     */
    getLeft(): Expression;
    /**
     * Gets the operator token of the binary expression.
     */
    getOperatorToken(): Node<ts.Token<ts.BinaryOperator>>;
    /**
     * Gets the right side of the binary expression.
     */
    getRight(): Expression;
}

declare const CallExpressionBase: Constructor<TypeArgumentedNode> & Constructor<ArgumentedNode> & Constructor<LeftHandSideExpressionedNode> & typeof LeftHandSideExpression;

export declare class CallExpression<T extends ts.CallExpression = ts.CallExpression> extends CallExpressionBase<T> {
    /**
     * Gets the return type of the call expression.
     */
    getReturnType(): Type;
}

declare const CommaListExpressionBase: typeof Expression;

export declare class CommaListExpression extends CommaListExpressionBase<ts.CommaListExpression> {
    /**
     * Gets the elements.
     */
    getElements(): Expression[];
}

declare const ConditionalExpressionBase: typeof Expression;

export declare class ConditionalExpression extends ConditionalExpressionBase<ts.ConditionalExpression> {
    /**
     * Gets the condition of the conditional expression.
     */
    getCondition(): Expression;
    /**
     * Gets the question token of the conditional expression.
     */
    getQuestionToken(): Node<ts.Token<SyntaxKind.QuestionToken>>;
    /**
     * Gets the when true expression of the conditional expression.
     */
    getWhenTrue(): Expression;
    /**
     * Gets the colon token of the conditional expression.
     */
    getColonToken(): Node<ts.Token<SyntaxKind.ColonToken>>;
    /**
     * Gets the when false expression of the conditional expression.
     */
    getWhenFalse(): Expression;
}

declare const DeleteExpressionBase: Constructor<UnaryExpressionedNode> & typeof UnaryExpression;

export declare class DeleteExpression extends DeleteExpressionBase<ts.DeleteExpression> {
}

declare const ElementAccessExpressionBase: Constructor<LeftHandSideExpressionedNode> & typeof MemberExpression;

export declare class ElementAccessExpression<T extends ts.ElementAccessExpression = ts.ElementAccessExpression> extends ElementAccessExpressionBase<T> {
    /**
     * Gets this element access expression's argument expression or undefined if none exists.
     */
    getArgumentExpression(): Expression | undefined;
    /**
     * Gets this element access expression's argument expression or throws if none exists.
     */
    getArgumentExpressionOrThrow(): Expression<ts.Expression>;
}

export declare class Expression<T extends ts.Expression = ts.Expression> extends Node<T> {
    /**
     * Gets the contextual type of the expression.
     */
    getContextualType(): Type | undefined;
}

export declare function ExpressionedNode<T extends Constructor<ExpressionedNodeExtensionType>>(Base: T): Constructor<ExpressionedNode> & T;

export interface ExpressionedNode {
    /**
     * Gets the expression.
     */
    getExpression(): Expression;
    /**
     * Sets the expression.
     * @param textOrWriterFunction - Text to set the expression with.
     */
    setExpression(textOrWriterFunction: string | WriterFunction): this;
}

declare type ExpressionedNodeExtensionType = Node<ts.Node & {
    expression: ts.Expression;
}>;

export declare function ImportExpressionedNode<T extends Constructor<ImportExpressionedNodeExtensionType>>(Base: T): Constructor<ImportExpressionedNode> & T;

export interface ImportExpressionedNode {
    /**
     * Gets the expression.
     */
    getExpression(): ImportExpression;
}

declare type ImportExpressionedNodeExtensionType = Node<ts.Node & {
    expression: ts.ImportExpression;
}>;

export declare function LeftHandSideExpressionedNode<T extends Constructor<LeftHandSideExpressionedNodeExtensionType>>(Base: T): Constructor<LeftHandSideExpressionedNode> & T;

export interface LeftHandSideExpressionedNode {
    /**
     * Gets the expression.
     */
    getExpression(): LeftHandSideExpression;
}

declare type LeftHandSideExpressionedNodeExtensionType = Node<ts.Node & {
    expression: ts.LeftHandSideExpression;
}>;

export declare function SuperExpressionedNode<T extends Constructor<SuperExpressionedNodeExtensionType>>(Base: T): Constructor<SuperExpressionedNode> & T;

export interface SuperExpressionedNode {
    /**
     * Gets the expression.
     */
    getExpression(): SuperExpression;
}

declare type SuperExpressionedNodeExtensionType = Node<ts.Node & {
    expression: ts.SuperExpression;
}>;

export declare function UnaryExpressionedNode<T extends Constructor<UnaryExpressionedNodeExtensionType>>(Base: T): Constructor<UnaryExpressionedNode> & T;

export interface UnaryExpressionedNode {
    /**
     * Gets the expression.
     */
    getExpression(): UnaryExpression;
}

declare type UnaryExpressionedNodeExtensionType = Node<ts.Node & {
    expression: ts.UnaryExpression;
}>;

declare const ImportExpressionBase: typeof PrimaryExpression;

export declare class ImportExpression extends ImportExpressionBase<ts.ImportExpression> {
}

export declare class LeftHandSideExpression<T extends ts.LeftHandSideExpression = ts.LeftHandSideExpression> extends UpdateExpression<T> {
}

declare const LiteralExpressionBase: Constructor<LiteralLikeNode> & typeof PrimaryExpression;

export declare class LiteralExpression<T extends ts.LiteralExpression = ts.LiteralExpression> extends LiteralExpressionBase<T> {
}

export declare class MemberExpression<T extends ts.MemberExpression = ts.MemberExpression> extends LeftHandSideExpression<T> {
}

declare const MetaPropertyBase: Constructor<NamedNode> & typeof PrimaryExpression;

export declare class MetaProperty extends MetaPropertyBase<ts.MetaProperty> {
    /**
     * Gets the keyword token.
     */
    getKeywordToken(): SyntaxKind.ImportKeyword | SyntaxKind.NewKeyword;
}

declare const NewExpressionBase: Constructor<TypeArgumentedNode> & Constructor<ArgumentedNode> & Constructor<LeftHandSideExpressionedNode> & typeof PrimaryExpression;

export declare class NewExpression extends NewExpressionBase<ts.NewExpression> {
}

declare const NonNullExpressionBase: Constructor<ExpressionedNode> & typeof LeftHandSideExpression;

export declare class NonNullExpression extends NonNullExpressionBase<ts.NonNullExpression> {
}

declare const ObjectDestructuringAssignmentBase: typeof AssignmentExpression;

export declare class ObjectDestructuringAssignment extends ObjectDestructuringAssignmentBase<ts.ObjectDestructuringAssignment> {
    /**
     * Gets the left object literal expression of the object destructuring assignment.
     */
    getLeft(): ObjectLiteralExpression;
}

declare const ObjectLiteralExpressionBase: typeof PrimaryExpression;

export declare class ObjectLiteralExpression extends ObjectLiteralExpressionBase<ts.ObjectLiteralExpression> {
    /**
     * Gets the first property by the provided name or throws.
     * @param name - Name of the property.
     */
    getPropertyOrThrow(name: string): ObjectLiteralElementLike;
    /**
     * Gets the first property that matches the provided find function or throws.
     * @param findFunction - Find function.
     */
    getPropertyOrThrow(findFunction: (property: ObjectLiteralElementLike) => boolean): ObjectLiteralElementLike;
    /**
     * Gets the first property by the provided name or returns undefined.
     * @param name - Name of the property.
     */
    getProperty(name: string): ObjectLiteralElementLike | undefined;
    /**
     * Gets the first property that matches the provided find function or returns undefined.
     * @param findFunction - Find function.
     */
    getProperty(findFunction: (property: ObjectLiteralElementLike) => boolean): ObjectLiteralElementLike | undefined;
    /**
     * Gets the properties.
     */
    getProperties(): ObjectLiteralElementLike[];
    /**
     * Adds a property assignment.
     * @param structure - Structure that represents the property assignment to add.
     */
    addPropertyAssignment(structure: OptionalKind<PropertyAssignmentStructure>): PropertyAssignment;
    /**
     * Adds property assignments.
     * @param structures - Structure that represents the property assignments to add.
     */
    addPropertyAssignments(structures: ReadonlyArray<OptionalKind<PropertyAssignmentStructure>>): PropertyAssignment[];
    /**
     * Inserts a property assignment at the specified index.
     * @param index - Child index to insert at.
     * @param structure - Structure that represents the property assignment to insert.
     */
    insertPropertyAssignment(index: number, structure: OptionalKind<PropertyAssignmentStructure>): PropertyAssignment;
    /**
     * Inserts property assignments at the specified index.
     * @param index - Child index to insert at.
     * @param structures - Structures that represent the property assignments to insert.
     */
    insertPropertyAssignments(index: number, structures: ReadonlyArray<OptionalKind<PropertyAssignmentStructure>>): PropertyAssignment[];
    /**
     * Adds a shorthand property assignment.
     * @param structure - Structure that represents the shorthand property assignment to add.
     */
    addShorthandPropertyAssignment(structure: OptionalKind<ShorthandPropertyAssignmentStructure>): ShorthandPropertyAssignment;
    /**
     * Adds shorthand property assignments.
     * @param structures - Structure that represents the shorthand property assignments to add.
     */
    addShorthandPropertyAssignments(structures: ReadonlyArray<OptionalKind<ShorthandPropertyAssignmentStructure>>): ShorthandPropertyAssignment[];
    /**
     * Inserts a shorthand property assignment at the specified index.
     * @param index - Child index to insert at.
     * @param structure - Structure that represents the shorthand property assignment to insert.
     */
    insertShorthandPropertyAssignment(index: number, structure: OptionalKind<ShorthandPropertyAssignmentStructure>): ShorthandPropertyAssignment;
    /**
     * Inserts shorthand property assignments at the specified index.
     * @param index - Child index to insert at.
     * @param structures - Structures that represent the shorthand property assignments to insert.
     */
    insertShorthandPropertyAssignments(index: number, structures: ReadonlyArray<OptionalKind<ShorthandPropertyAssignmentStructure>>): ShorthandPropertyAssignment[];
    /**
     * Adds a spread assignment.
     * @param structure - Structure that represents the spread assignment to add.
     */
    addSpreadAssignment(structure: OptionalKind<SpreadAssignmentStructure>): SpreadAssignment;
    /**
     * Adds spread assignments.
     * @param structures - Structure that represents the spread assignments to add.
     */
    addSpreadAssignments(structures: ReadonlyArray<OptionalKind<SpreadAssignmentStructure>>): SpreadAssignment[];
    /**
     * Inserts a spread assignment at the specified index.
     * @param index - Child index to insert at.
     * @param structure - Structure that represents the spread assignment to insert.
     */
    insertSpreadAssignment(index: number, structure: OptionalKind<SpreadAssignmentStructure>): SpreadAssignment;
    /**
     * Inserts spread assignments at the specified index.
     * @param index - Child index to insert at.
     * @param structures - Structures that represent the spread assignments to insert.
     */
    insertSpreadAssignments(index: number, structures: ReadonlyArray<OptionalKind<SpreadAssignmentStructure>>): SpreadAssignment[];
    /**
     * Adds a method.
     * @param structure - Structure that represents the method to add.
     */
    addMethod(structure: OptionalKind<MethodDeclarationStructure>): MethodDeclaration;
    /**
     * Adds methods.
     * @param structures - Structure that represents the methods to add.
     */
    addMethods(structures: ReadonlyArray<OptionalKind<MethodDeclarationStructure>>): MethodDeclaration[];
    /**
     * Inserts a method at the specified index.
     * @param index - Child index to insert at.
     * @param structure - Structure that represents the method to insert.
     */
    insertMethod(index: number, structure: OptionalKind<MethodDeclarationStructure>): MethodDeclaration;
    /**
     * Inserts methods at the specified index.
     * @param index - Child index to insert at.
     * @param structures - Structures that represent the methods to insert.
     */
    insertMethods(index: number, structures: ReadonlyArray<OptionalKind<MethodDeclarationStructure>>): MethodDeclaration[];
    /**
     * Adds a get accessor.
     * @param structure - Structure that represents the property assignment to add.
     */
    addGetAccessor(structure: OptionalKind<GetAccessorDeclarationStructure>): GetAccessorDeclaration;
    /**
     * Adds get accessors.
     * @param structures - Structure that represents the get accessors to add.
     */
    addGetAccessors(structures: ReadonlyArray<OptionalKind<GetAccessorDeclarationStructure>>): GetAccessorDeclaration[];
    /**
     * Inserts a get accessor at the specified index.
     * @param index - Child index to insert at.
     * @param structure - Structure that represents the get accessor to insert.
     */
    insertGetAccessor(index: number, structure: OptionalKind<GetAccessorDeclarationStructure>): GetAccessorDeclaration;
    /**
     * Inserts get accessors at the specified index.
     * @param index - Child index to insert at.
     * @param structures - Structures that represent the get accessors to insert.
     */
    insertGetAccessors(index: number, structures: ReadonlyArray<OptionalKind<GetAccessorDeclarationStructure>>): GetAccessorDeclaration[];
    /**
     * Adds a set accessor.
     * @param structure - Structure that represents the property assignment to add.
     */
    addSetAccessor(structure: OptionalKind<SetAccessorDeclarationStructure>): SetAccessorDeclaration;
    /**
     * Adds set accessors.
     * @param structures - Structure that represents the set accessors to add.
     */
    addSetAccessors(structures: ReadonlyArray<OptionalKind<SetAccessorDeclarationStructure>>): SetAccessorDeclaration[];
    /**
     * Inserts a set accessor at the specified index.
     * @param index - Child index to insert at.
     * @param structure - Structure that represents the set accessor to insert.
     */
    insertSetAccessor(index: number, structure: OptionalKind<SetAccessorDeclarationStructure>): SetAccessorDeclaration;
    /**
     * Inserts set accessors at the specified index.
     * @param index - Child index to insert at.
     * @param structures - Structures that represent the set accessors to insert.
     */
    insertSetAccessors(index: number, structures: ReadonlyArray<OptionalKind<SetAccessorDeclarationStructure>>): SetAccessorDeclaration[];
}

declare const PropertyAssignmentBase: Constructor<InitializerExpressionGetableNode> & Constructor<QuestionTokenableNode> & Constructor<PropertyNamedNode> & typeof Node;

export declare class PropertyAssignment extends PropertyAssignmentBase<ts.PropertyAssignment> {
    /**
     * Removes the initializer and returns the new shorthand property assignment.
     *
     * Note: The current node will no longer be valid because it's no longer a property assignment.
     */
    removeInitializer(): ShorthandPropertyAssignment;
    /**
     * Sets the initializer.
     * @param textOrWriterFunction - New text ot set for the initializer.
     */
    setInitializer(textOrWriterFunction: string | WriterFunction): this;
    /**
     * Removes this property.
     */
    remove(): void;
    /**
     * Sets the node from a structure.
     * @param structure - Structure to set the node with.
     */
    set(structure: Partial<PropertyAssignmentStructure>): this | ShorthandPropertyAssignment;
    /**
     * Gets the structure equivalent to this node.
     */
    getStructure(): PropertyAssignmentStructure;
}

declare const ShorthandPropertyAssignmentBase: Constructor<InitializerExpressionGetableNode> & Constructor<QuestionTokenableNode> & Constructor<NamedNode> & typeof Node;

export declare class ShorthandPropertyAssignment extends ShorthandPropertyAssignmentBase<ts.ShorthandPropertyAssignment> {
    /**
     * Gets if the shorthand property assignment has an object assignment initializer.
     */
    hasObjectAssignmentInitializer(): boolean;
    /**
     * Gets the object assignment initializer or throws if it doesn't exist.
     */
    getObjectAssignmentInitializerOrThrow(): Expression<ts.Expression>;
    /**
     * Gets the object assignment initializer if it exists.
     */
    getObjectAssignmentInitializer(): Expression | undefined;
    /**
     * Gets the equals token or throws if it doesn't exist.
     */
    getEqualsTokenOrThrow(): Node<ts.Token<SyntaxKind.EqualsToken>>;
    /**
     * Gets the equals token if it exists.
     */
    getEqualsToken(): Node<ts.Token<SyntaxKind.EqualsToken>> | undefined;
    /**
     * Remove the object assignment initializer.
     *
     * This is only useful to remove bad code.
     */
    removeObjectAssignmentInitializer(): this;
    /**
     * Sets the initializer.
     *
     * Note: The current node will no longer be valid because it's no longer a shorthand property assignment.
     * @param text - New text to set for the initializer.
     */
    setInitializer(text: string): PropertyAssignment;
    /**
     * Removes this property.
     */
    remove(): void;
    /**
     * Sets the node from a structure.
     * @param structure - Structure to set the node with.
     */
    set(structure: Partial<ShorthandPropertyAssignmentStructure>): this;
    /**
     * Gets the structure equivalent to this node.
     */
    getStructure(): ShorthandPropertyAssignmentStructure;
}

declare const SpreadAssignmentBase: Constructor<ExpressionedNode> & typeof Node;

export declare class SpreadAssignment extends SpreadAssignmentBase<ts.SpreadAssignment> {
    /**
     * Removes this property.
     */
    remove(): void;
    /**
     * Sets the node from a structure.
     * @param structure - Structure to set the node with.
     */
    set(structure: Partial<SpreadAssignmentStructure>): this;
    /**
     * Gets the structure equivalent to this node.
     */
    getStructure(): SpreadAssignmentStructure;
}

declare const OmittedExpressionBase: typeof Expression;

export declare class OmittedExpression extends OmittedExpressionBase<ts.OmittedExpression> {
}

declare const ParenthesizedExpressionBase: Constructor<ExpressionedNode> & typeof Expression;

export declare class ParenthesizedExpression extends ParenthesizedExpressionBase<ts.ParenthesizedExpression> {
}

declare const PartiallyEmittedExpressionBase: Constructor<ExpressionedNode> & typeof Expression;

export declare class PartiallyEmittedExpression extends PartiallyEmittedExpressionBase<ts.PartiallyEmittedExpression> {
}

declare const PostfixUnaryExpressionBase: typeof UnaryExpression;

export declare class PostfixUnaryExpression extends PostfixUnaryExpressionBase<ts.PostfixUnaryExpression> {
    /**
     * Gets the operator token of the postfix unary expression.
     */
    getOperatorToken(): ts.PostfixUnaryOperator;
    /**
     * Gets the operand of the postfix unary expression.
     */
    getOperand(): LeftHandSideExpression;
}

declare const PrefixUnaryExpressionBase: typeof UnaryExpression;

export declare class PrefixUnaryExpression extends PrefixUnaryExpressionBase<ts.PrefixUnaryExpression> {
    /**
     * Gets the operator token of the prefix unary expression.
     */
    getOperatorToken(): ts.PrefixUnaryOperator;
    /**
     * Gets the operand of the prefix unary expression.
     */
    getOperand(): UnaryExpression;
}

export declare class PrimaryExpression<T extends ts.PrimaryExpression = ts.PrimaryExpression> extends MemberExpression<T> {
}

declare const PropertyAccessExpressionBase: Constructor<NamedNode> & Constructor<LeftHandSideExpressionedNode> & typeof MemberExpression;

export declare class PropertyAccessExpression<T extends ts.PropertyAccessExpression = ts.PropertyAccessExpression> extends PropertyAccessExpressionBase<T> {
}

declare const SpreadElementBase: Constructor<ExpressionedNode> & typeof Expression;

export declare class SpreadElement extends SpreadElementBase<ts.SpreadElement> {
}

declare const SuperElementAccessExpressionBase: Constructor<SuperExpressionedNode> & typeof ElementAccessExpression;

export declare class SuperElementAccessExpression extends SuperElementAccessExpressionBase<ts.SuperElementAccessExpression> {
}

declare const SuperExpressionBase: typeof PrimaryExpression;

export declare class SuperExpression extends SuperExpressionBase<ts.SuperExpression> {
}

declare const SuperPropertyAccessExpressionBase: Constructor<SuperExpressionedNode> & typeof PropertyAccessExpression;

export declare class SuperPropertyAccessExpression extends SuperPropertyAccessExpressionBase<ts.SuperPropertyAccessExpression> {
}

declare const ThisExpressionBase: typeof PrimaryExpression;

export declare class ThisExpression extends ThisExpressionBase<ts.ThisExpression> {
}

declare const TypeAssertionBase: Constructor<TypedNode> & Constructor<UnaryExpressionedNode> & typeof UnaryExpression;

export declare class TypeAssertion extends TypeAssertionBase<ts.TypeAssertion> {
}

declare const TypeOfExpressionBase: Constructor<UnaryExpressionedNode> & typeof UnaryExpression;

export declare class TypeOfExpression extends TypeOfExpressionBase<ts.TypeOfExpression> {
}

export declare class UnaryExpression<T extends ts.UnaryExpression = ts.UnaryExpression> extends Expression<T> {
}

export declare class UpdateExpression<T extends ts.UpdateExpression = ts.UpdateExpression> extends UnaryExpression<T> {
}

declare const VoidExpressionBase: Constructor<UnaryExpressionedNode> & typeof UnaryExpression;

export declare class VoidExpression extends VoidExpressionBase<ts.VoidExpression> {
}

declare const YieldExpressionBase: Constructor<GeneratorableNode> & typeof Expression;

export declare class YieldExpression extends YieldExpressionBase<ts.YieldExpression> {
    /**
     * Gets the expression or undefined of the yield expression.
     */
    getExpression(): Expression | undefined;
    /**
     * Gets the expression of the yield expression or throws if it does not exist.
     */
    getExpressionOrThrow(): Expression<ts.Expression>;
}

declare const ArrowFunctionBase: Constructor<TextInsertableNode> & Constructor<BodiedNode> & Constructor<AsyncableNode> & Constructor<FunctionLikeDeclaration> & typeof Expression;

export declare class ArrowFunction extends ArrowFunctionBase<ts.ArrowFunction> {
    /**
     * Gets the equals greater than token of the arrow function.
     */
    getEqualsGreaterThan(): Node<ts.Token<SyntaxKind.EqualsGreaterThanToken>>;
}

declare const FunctionDeclarationBase: Constructor<UnwrappableNode> & Constructor<TextInsertableNode> & Constructor<OverloadableNode> & Constructor<BodyableNode> & Constructor<AsyncableNode> & Constructor<GeneratorableNode> & Constructor<AmbientableNode> & Constructor<ExportableNode> & Constructor<FunctionLikeDeclaration> & Constructor<NamespaceChildableNode> & Constructor<NameableNode> & typeof Statement;

declare const FunctionDeclarationOverloadBase: Constructor<UnwrappableNode> & Constructor<TextInsertableNode> & Constructor<AsyncableNode> & Constructor<GeneratorableNode> & Constructor<ModifierableNode> & Constructor<SignaturedDeclaration> & Constructor<AmbientableNode> & Constructor<NamespaceChildableNode> & Constructor<JSDocableNode> & Constructor<TypeParameteredNode> & Constructor<ExportableNode> & typeof Statement;

export declare class FunctionDeclaration extends FunctionDeclarationBase<ts.FunctionDeclaration> {
    /**
     * Adds a function overload.
     * @param structure - Structure of the overload.
     */
    addOverload(structure: FunctionDeclarationOverloadStructure): FunctionDeclaration;
    /**
     * Adds function overloads.
     * @param structures - Structures of the overloads.
     */
    addOverloads(structures: ReadonlyArray<FunctionDeclarationOverloadStructure>): FunctionDeclaration[];
    /**
     * Inserts a function overload.
     * @param index - Child index to insert at.
     * @param structure - Structure of the overload.
     */
    insertOverload(index: number, structure: FunctionDeclarationOverloadStructure): FunctionDeclaration;
    /**
     * Inserts function overloads.
     * @param index - Child index to insert at.
     * @param structure - Structures of the overloads.
     */
    insertOverloads(index: number, structures: ReadonlyArray<FunctionDeclarationOverloadStructure>): FunctionDeclaration[];
    /**
     * Removes this function declaration.
     */
    remove(): void;
    /**
     * Sets the node from a structure.
     * @param structure - Structure to set the node with.
     */
    set(structure: Partial<FunctionDeclarationStructure>): this;
    /**
     * Gets the structure equivalent to this node.
     */
    getStructure(): FunctionDeclarationStructure | FunctionDeclarationOverloadStructure;
}

declare const FunctionExpressionBase: Constructor<JSDocableNode> & Constructor<TextInsertableNode> & Constructor<BodiedNode> & Constructor<AsyncableNode> & Constructor<GeneratorableNode> & Constructor<StatementedNode> & Constructor<TypeParameteredNode> & Constructor<SignaturedDeclaration> & Constructor<ModifierableNode> & Constructor<NameableNode> & typeof PrimaryExpression;

export declare class FunctionExpression extends FunctionExpressionBase<ts.FunctionExpression> {
}

export declare function FunctionLikeDeclaration<T extends Constructor<FunctionLikeDeclarationExtensionType>>(Base: T): Constructor<FunctionLikeDeclaration> & T;

export interface FunctionLikeDeclaration extends JSDocableNode, TypeParameteredNode, SignaturedDeclaration, StatementedNode, ModifierableNode {
}

declare type FunctionLikeDeclarationExtensionType = Node<ts.FunctionLikeDeclaration>;

export declare function OverloadableNode<T extends Constructor<OverloadableNodeExtensionType>>(Base: T): Constructor<OverloadableNode> & T;

/**
 * Node that supports overloads.
 */
export interface OverloadableNode {
    /**
     * Gets all the overloads associated with this node.
     */
    getOverloads(): this[];
    /**
     * Gets the implementation or undefined if it doesn't exist.
     */
    getImplementation(): this | undefined;
    /**
     * Gets the implementation or throws if it doesn't exist.
     */
    getImplementationOrThrow(): this;
    /**
     * Gets if this is an overload.
     */
    isOverload(): boolean;
    /**
     * Gets if this is the implementation.
     */
    isImplementation(): boolean;
}

declare type OverloadableNodeExtensionType = Node & BodyableNode;

declare const ParameterDeclarationBase: Constructor<QuestionTokenableNode> & Constructor<DecoratableNode> & Constructor<ScopeableNode> & Constructor<ReadonlyableNode> & Constructor<ModifierableNode> & Constructor<TypedNode> & Constructor<InitializerExpressionableNode> & Constructor<BindingNamedNode> & typeof Node;

export declare class ParameterDeclaration extends ParameterDeclarationBase<ts.ParameterDeclaration> {
    /**
     * Gets the dot dot dot token (...) if it exists, for a rest parameter.
     */
    getDotDotDotToken(): Node<ts.Token<SyntaxKind.DotDotDotToken>> | undefined;
    /**
     * Gets if it's a rest parameter.
     */
    isRestParameter(): boolean;
    /**
     * Gets if this is a property with a scope or readonly keyword (found in class constructors).
     */
    isParameterProperty(): boolean;
    /**
     * Sets if it's a rest parameter.
     * @param value - Sets if it's a rest parameter or not.
     */
    setIsRestParameter(value: boolean): this;
    /**
     * Gets if it's optional.
     */
    isOptional(): boolean;
    /**
     * Remove this parameter.
     */
    remove(): void;
    /**
     * Sets the node from a structure.
     * @param structure - Structure to set the node with.
     */
    set(structure: Partial<ParameterDeclarationStructure>): this;
    /**
     * Gets the structure equivalent to this node.
     */
    getStructure(): ParameterDeclarationStructure;
    /**
     * Sets if this node has a question token.
     * @param value - If it should have a question token or not.
     */
    setHasQuestionToken(value: boolean): this;
    /**
     * Sets the initializer.
     * @param text - Text or writer function to set for the initializer.
     */
    setInitializer(textOrWriterFunction: string | WriterFunction): this;
    /**
     * Sets the type.
     * @param textOrWriterFunction - Text or writer function to set the type with.
     */
    setType(textOrWriterFunction: string | WriterFunction): this;
}

export declare class HeritageClause extends Node<ts.HeritageClause> {
    /**
     * Gets all the type nodes for the heritage clause.
     */
    getTypeNodes(): ExpressionWithTypeArguments[];
    /**
     * Gets the heritage clause token.
     */
    getToken(): SyntaxKind.ExtendsKeyword | SyntaxKind.ImplementsKeyword;
    /**
     * Remove the expression from the heritage clause.
     * @param index - Index of the expression to remove.
     */
    removeExpression(index: number): this;
    /**
     * Removes the expression from the heritage clause.
     * @param expressionNode - Expression to remove.
     */
    removeExpression(expressionNode: ExpressionWithTypeArguments): this;
}

declare const CallSignatureDeclarationBase: Constructor<TypeParameteredNode> & Constructor<ChildOrderableNode> & Constructor<JSDocableNode> & Constructor<SignaturedDeclaration> & typeof TypeElement;

export declare class CallSignatureDeclaration extends CallSignatureDeclarationBase<ts.CallSignatureDeclaration> {
    /**
     * Sets the node from a structure.
     * @param structure - Structure to set the node with.
     */
    set(structure: Partial<CallSignatureDeclarationStructure>): this;
    /**
     * Gets the structure equivalent to this node.
     */
    getStructure(): CallSignatureDeclarationStructure;
}

export declare class CommentTypeElement extends TypeElement<CompilerCommentTypeElement> {
}

declare const ConstructSignatureDeclarationBase: Constructor<TypeParameteredNode> & Constructor<ChildOrderableNode> & Constructor<JSDocableNode> & Constructor<SignaturedDeclaration> & typeof TypeElement;

export declare class ConstructSignatureDeclaration extends ConstructSignatureDeclarationBase<ts.ConstructSignatureDeclaration> {
    /**
     * Sets the node from a structure.
     * @param structure - Structure to set the node with.
     */
    set(structure: Partial<ConstructSignatureDeclarationStructure>): this;
    /**
     * Gets the structure equivalent to this node.
     */
    getStructure(): ConstructSignatureDeclarationStructure;
}

declare const IndexSignatureDeclarationBase: Constructor<ReturnTypedNode> & Constructor<ChildOrderableNode> & Constructor<JSDocableNode> & Constructor<ReadonlyableNode> & Constructor<ModifierableNode> & typeof TypeElement;

export declare class IndexSignatureDeclaration extends IndexSignatureDeclarationBase<ts.IndexSignatureDeclaration> {
    /**
     * Gets the key name.
     */
    getKeyName(): string;
    /**
     * Sets the key name.
     * @param name - New name.
     */
    setKeyName(name: string): void;
    /**
     * Gets the key name node.
     */
    getKeyNameNode(): BindingName;
    /**
     * Gets the key type.
     */
    getKeyType(): Type;
    /**
     * Sets the key type.
     * @param type - Type.
     */
    setKeyType(type: string): this;
    /**
     * Gets the key type node.
     */
    getKeyTypeNode(): TypeNode;
    /**
     * Sets the node from a structure.
     * @param structure - Structure to set the node with.
     */
    set(structure: Partial<IndexSignatureDeclarationStructure>): this;
    /**
     * Gets the structure equivalent to this node.
     */
    getStructure(): IndexSignatureDeclarationStructure;
}

declare const InterfaceDeclarationBase: Constructor<TypeElementMemberedNode> & Constructor<TextInsertableNode> & Constructor<ExtendsClauseableNode> & Constructor<HeritageClauseableNode> & Constructor<TypeParameteredNode> & Constructor<JSDocableNode> & Constructor<AmbientableNode> & Constructor<NamespaceChildableNode> & Constructor<ExportableNode> & Constructor<ModifierableNode> & Constructor<NamedNode> & typeof Statement;

export declare class InterfaceDeclaration extends InterfaceDeclarationBase<ts.InterfaceDeclaration> {
    /**
     * Gets the base types.
     */
    getBaseTypes(): Type[];
    /**
     * Gets the base declarations.
     */
    getBaseDeclarations(): (TypeAliasDeclaration | InterfaceDeclaration | ClassDeclaration)[];
    /**
     * Gets all the implementations of the interface.
     *
     * This is similar to "go to implementation."
     */
    getImplementations(): ImplementationLocation[];
    /**
     * Sets the node from a structure.
     * @param structure - Structure to set the node with.
     */
    set(structure: Partial<InterfaceDeclarationStructure>): this;
    /**
     * Gets the structure equivalent to this node.
     */
    getStructure(): InterfaceDeclarationStructure;
}

declare const MethodSignatureBase: Constructor<ChildOrderableNode> & Constructor<JSDocableNode> & Constructor<QuestionTokenableNode> & Constructor<TypeParameteredNode> & Constructor<SignaturedDeclaration> & Constructor<PropertyNamedNode> & typeof TypeElement;

export declare class MethodSignature extends MethodSignatureBase<ts.MethodSignature> {
    /**
     * Sets the node from a structure.
     * @param structure - Structure to set the node with.
     */
    set(structure: Partial<MethodSignatureStructure>): this;
    /**
     * Gets the structure equivalent to this node.
     */
    getStructure(): MethodSignatureStructure;
}

declare const PropertySignatureBase: Constructor<ChildOrderableNode> & Constructor<JSDocableNode> & Constructor<ReadonlyableNode> & Constructor<QuestionTokenableNode> & Constructor<InitializerExpressionableNode> & Constructor<TypedNode> & Constructor<PropertyNamedNode> & Constructor<ModifierableNode> & typeof TypeElement;

export declare class PropertySignature extends PropertySignatureBase<ts.PropertySignature> {
    /**
     * Sets the node from a structure.
     * @param structure - Structure to set the node with.
     */
    set(structure: Partial<PropertySignatureStructure>): this;
    /**
     * Gets the structure equivalent to this node.
     */
    getStructure(): PropertySignatureStructure;
}

export declare class TypeElement<TNode extends ts.TypeElement = ts.TypeElement> extends Node<TNode> {
    /**
     * Removes the member.
     */
    remove(): void;
}

export declare function JsxAttributedNode<T extends Constructor<JsxAttributedNodeExtensionType>>(Base: T): Constructor<JsxAttributedNode> & T;

export interface JsxAttributedNode {
    /**
     * Gets the JSX element's attributes.
     */
    getAttributes(): JsxAttributeLike[];
    /**
     * Gets an attribute by name or returns undefined when it can't be found.
     * @param name - Name to search for.
     */
    getAttribute(name: string): JsxAttributeLike | undefined;
    /**
     * Gets an attribute by a find function or returns undefined when it can't be found.
     * @param findFunction - Find function.
     */
    getAttribute(findFunction: (attribute: JsxAttributeLike) => boolean): JsxAttributeLike | undefined;
    /**
     * Gets an attribute by name or throws when it can't be found.
     * @param name - Name to search for.
     */
    getAttributeOrThrow(name: string): JsxAttributeLike;
    /**
     * Gets an attribute by a find function or throws when it can't be found.
     * @param findFunction - Find function.
     */
    getAttributeOrThrow(findFunction: (attribute: JsxAttributeLike) => boolean): JsxAttributeLike;
    /**
     * Adds an attribute into the element.
     */
    addAttribute(attribute: OptionalKind<JsxAttributeStructure> | OptionalKind<JsxSpreadAttributeStructure>): JsxAttributeLike;
    /**
     * Adds attributes into the element.
     */
    addAttributes(attributes: ReadonlyArray<OptionalKind<JsxAttributeStructure> | OptionalKind<JsxSpreadAttributeStructure>>): JsxAttributeLike[];
    /**
     * Inserts an attribute into the element.
     */
    insertAttribute(index: number, attribute: OptionalKind<JsxAttributeStructure> | OptionalKind<JsxSpreadAttributeStructure>): JsxAttributeLike;
    /**
     * Inserts attributes into the element.
     */
    insertAttributes(index: number, attributes: ReadonlyArray<OptionalKind<JsxAttributeStructure> | OptionalKind<JsxSpreadAttributeStructure>>): JsxAttributeLike[];
}

declare type JsxAttributedNodeExtensionType = Node<ts.Node & {
    attributes: ts.JsxAttributes;
}> & JsxTagNamedNode;

export declare function JsxTagNamedNode<T extends Constructor<JsxTagNamedNodeExtensionType>>(Base: T): Constructor<JsxTagNamedNode> & T;

export interface JsxTagNamedNode {
    /**
     * Gets the tag name of the JSX closing element.
     */
    getTagNameNode(): JsxTagNameExpression;
}

declare type JsxTagNamedNodeExtensionType = Node<ts.Node & {
    tagName: ts.JsxTagNameExpression;
}>;

declare const JsxAttributeBase: Constructor<NamedNode> & typeof Node;

export declare class JsxAttribute extends JsxAttributeBase<ts.JsxAttribute> {
    /**
     * Gets the JSX attribute's initializer or throws if it doesn't exist.
     */
    getInitializerOrThrow(): StringLiteral | JsxExpression;
    /**
     * Gets the JSX attribute's initializer or returns undefined if it doesn't exist.
     */
    getInitializer(): StringLiteral | JsxExpression | undefined;
    /**
     * Sets the initializer.
     * @param textOrWriterFunction - Text or writer function to set the initializer with.
     * @remarks You need to provide the quotes or braces.
     */
    setInitializer(textOrWriterFunction: string | WriterFunction): this;
    /**
     * Removes the initializer.
     */
    removeInitializer(): this;
    /**
     * Removes the JSX attribute.
     */
    remove(): void;
    /**
     * Sets the node from a structure.
     * @param structure - Structure to set the node with.
     */
    set(structure: Partial<JsxAttributeStructure>): this;
    /**
     * Gets the structure equivalent to this node.
     */
    getStructure(): JsxAttributeStructure;
}

declare const JsxClosingElementBase: Constructor<JsxTagNamedNode> & typeof Node;

export declare class JsxClosingElement extends JsxClosingElementBase<ts.JsxClosingElement> {
}

export declare class JsxClosingFragment extends Expression<ts.JsxClosingFragment> {
}

declare const JsxElementBase: typeof PrimaryExpression;

export declare class JsxElement extends JsxElementBase<ts.JsxElement> {
    /**
     * Gets the children of the JSX element.
     */
    getJsxChildren(): JsxChild[];
    /**
     * Gets the opening element.
     */
    getOpeningElement(): JsxOpeningElement;
    /**
     * Gets the closing element.
     */
    getClosingElement(): JsxClosingElement;
    /**
     * Sets the body text.
     * @param textOrWriterFunction - Text or writer function to set as the body.
     */
    setBodyText(textOrWriterFunction: string | WriterFunction): this;
    /**
     * Sets the body text without surrounding new lines.
     * @param textOrWriterFunction - Text to set as the body.
     */
    setBodyTextInline(textOrWriterFunction: string | WriterFunction): this;
    /**
     * Sets the node from a structure.
     * @param structure - Structure to set the node with.
     */
    set(structure: Partial<JsxElementStructure>): this;
    /**
     * Gets the structure equivalent to this node.
     */
    getStructure(): JsxElementStructure;
}

export declare class JsxExpression extends Expression<ts.JsxExpression> {
    /**
     * Gets the dot dot dot token (...) or throws if it doesn't exist.
     */
    getDotDotDotTokenOrThrow(): Node<ts.Token<SyntaxKind.DotDotDotToken>>;
    /**
     * Gets the dot dot dot token (...) or returns undefined if it doesn't exist.
     */
    getDotDotDotToken(): Node<ts.Token<SyntaxKind.DotDotDotToken>> | undefined;
    /**
     * Gets the expression or throws if it doesn't exist.
     */
    getExpressionOrThrow(): Expression<ts.Expression>;
    /**
     * Gets the expression or returns undefined if it doesn't exist
     */
    getExpression(): Expression | undefined;
}

export declare class JsxFragment extends PrimaryExpression<ts.JsxFragment> {
    /**
     * Gets the children of the JSX fragment.
     */
    getJsxChildren(): JsxChild[];
    /**
     * Gets the opening fragment.
     */
    getOpeningFragment(): JsxOpeningFragment;
    /**
     * Gets the closing fragment.
     */
    getClosingFragment(): JsxClosingFragment;
}

declare const JsxOpeningElementBase: Constructor<JsxAttributedNode> & Constructor<JsxTagNamedNode> & typeof Expression;

export declare class JsxOpeningElement extends JsxOpeningElementBase<ts.JsxOpeningElement> {
}

export declare class JsxOpeningFragment extends Expression<ts.JsxOpeningFragment> {
}

declare const JsxSelfClosingElementBase: Constructor<JsxAttributedNode> & Constructor<JsxTagNamedNode> & typeof PrimaryExpression;

export declare class JsxSelfClosingElement extends JsxSelfClosingElementBase<ts.JsxSelfClosingElement> {
    /**
     * Sets the node from a structure.
     * @param structure - Structure to set the node with.
     */
    set(structure: Partial<JsxSelfClosingElementStructure>): this;
    /**
     * Gets the structure equivalent to this node.
     */
    getStructure(): JsxSelfClosingElementStructure;
}

declare const JsxSpreadAttributeBase: typeof Node;

export declare class JsxSpreadAttribute extends JsxSpreadAttributeBase<ts.JsxSpreadAttribute> {
    /**
     * Gets the JSX spread attribute's expression.
     */
    getExpression(): Expression<ts.Expression>;
    /**
     * Sets the expression.
     * @param textOrWriterFunction - Text to set the expression with.
     */
    setExpression(textOrWriterFunction: string | WriterFunction): this;
    /**
     * Removes the JSX spread attribute.
     */
    remove(): void;
    /**
     * Sets the node from a structure.
     * @param structure - Structure to set the node with.
     */
    set(structure: Partial<JsxSpreadAttributeStructure>): this;
    /**
     * Gets the structure equivalent to this node.
     */
    getStructure(): JsxSpreadAttributeStructure;
}

declare const JsxTextBase: Constructor<LiteralLikeNode> & typeof Node;

export declare class JsxText extends JsxTextBase<ts.JsxText> {
    /**
     * Gets if the JSX text contains only white spaces.
     */
    containsOnlyTriviaWhiteSpaces(): boolean;
}

export interface ImplementedKindToNodeMappings {
    [SyntaxKind.SourceFile]: SourceFile;
    [SyntaxKind.ArrayBindingPattern]: ArrayBindingPattern;
    [SyntaxKind.ArrayLiteralExpression]: ArrayLiteralExpression;
    [SyntaxKind.ArrayType]: ArrayTypeNode;
    [SyntaxKind.ArrowFunction]: ArrowFunction;
    [SyntaxKind.AsExpression]: AsExpression;
    [SyntaxKind.AwaitExpression]: AwaitExpression;
    [SyntaxKind.BindingElement]: BindingElement;
    [SyntaxKind.BinaryExpression]: BinaryExpression;
    [SyntaxKind.Block]: Block;
    [SyntaxKind.BreakStatement]: BreakStatement;
    [SyntaxKind.CallExpression]: CallExpression;
    [SyntaxKind.CallSignature]: CallSignatureDeclaration;
    [SyntaxKind.CaseBlock]: CaseBlock;
    [SyntaxKind.CaseClause]: CaseClause;
    [SyntaxKind.CatchClause]: CatchClause;
    [SyntaxKind.ClassDeclaration]: ClassDeclaration;
    [SyntaxKind.ClassExpression]: ClassExpression;
    [SyntaxKind.Constructor]: ConstructorDeclaration;
    [SyntaxKind.ConstructorType]: ConstructorTypeNode;
    [SyntaxKind.ConstructSignature]: ConstructSignatureDeclaration;
    [SyntaxKind.ContinueStatement]: ContinueStatement;
    [SyntaxKind.CommaListExpression]: CommaListExpression;
    [SyntaxKind.ComputedPropertyName]: ComputedPropertyName;
    [SyntaxKind.ConditionalExpression]: ConditionalExpression;
    [SyntaxKind.DebuggerStatement]: DebuggerStatement;
    [SyntaxKind.Decorator]: Decorator;
    [SyntaxKind.DefaultClause]: DefaultClause;
    [SyntaxKind.DeleteExpression]: DeleteExpression;
    [SyntaxKind.DoStatement]: DoStatement;
    [SyntaxKind.ElementAccessExpression]: ElementAccessExpression;
    [SyntaxKind.EmptyStatement]: EmptyStatement;
    [SyntaxKind.EnumDeclaration]: EnumDeclaration;
    [SyntaxKind.EnumMember]: EnumMember;
    [SyntaxKind.ExportAssignment]: ExportAssignment;
    [SyntaxKind.ExportDeclaration]: ExportDeclaration;
    [SyntaxKind.ExportSpecifier]: ExportSpecifier;
    [SyntaxKind.ExpressionWithTypeArguments]: ExpressionWithTypeArguments;
    [SyntaxKind.ExpressionStatement]: ExpressionStatement;
    [SyntaxKind.ExternalModuleReference]: ExternalModuleReference;
    [SyntaxKind.QualifiedName]: QualifiedName;
    [SyntaxKind.FirstNode]: QualifiedName;
    [SyntaxKind.ForInStatement]: ForInStatement;
    [SyntaxKind.ForOfStatement]: ForOfStatement;
    [SyntaxKind.ForStatement]: ForStatement;
    [SyntaxKind.FunctionDeclaration]: FunctionDeclaration;
    [SyntaxKind.FunctionExpression]: FunctionExpression;
    [SyntaxKind.FunctionType]: FunctionTypeNode;
    [SyntaxKind.GetAccessor]: GetAccessorDeclaration;
    [SyntaxKind.HeritageClause]: HeritageClause;
    [SyntaxKind.Identifier]: Identifier;
    [SyntaxKind.IfStatement]: IfStatement;
    [SyntaxKind.ImportClause]: ImportClause;
    [SyntaxKind.ImportDeclaration]: ImportDeclaration;
    [SyntaxKind.ImportEqualsDeclaration]: ImportEqualsDeclaration;
    [SyntaxKind.ImportSpecifier]: ImportSpecifier;
    [SyntaxKind.ImportType]: ImportTypeNode;
    [SyntaxKind.LastTypeNode]: ImportTypeNode;
    [SyntaxKind.IndexedAccessType]: IndexedAccessTypeNode;
    [SyntaxKind.IndexSignature]: IndexSignatureDeclaration;
    [SyntaxKind.InterfaceDeclaration]: InterfaceDeclaration;
    [SyntaxKind.IntersectionType]: IntersectionTypeNode;
    [SyntaxKind.JSDocAugmentsTag]: JSDocAugmentsTag;
    [SyntaxKind.JSDocClassTag]: JSDocClassTag;
    [SyntaxKind.JSDocFunctionType]: JSDocFunctionType;
    [SyntaxKind.JSDocReturnTag]: JSDocReturnTag;
    [SyntaxKind.JSDocSignature]: JSDocSignature;
    [SyntaxKind.JSDocTag]: JSDocUnknownTag;
    [SyntaxKind.FirstJSDocTagNode]: JSDocUnknownTag;
    [SyntaxKind.JSDocTypeExpression]: JSDocTypeExpression;
    [SyntaxKind.FirstJSDocNode]: JSDocTypeExpression;
    [SyntaxKind.JSDocTypeTag]: JSDocTypeTag;
    [SyntaxKind.JSDocTypedefTag]: JSDocTypedefTag;
    [SyntaxKind.JSDocParameterTag]: JSDocParameterTag;
    [SyntaxKind.JSDocPropertyTag]: JSDocPropertyTag;
    [SyntaxKind.LastJSDocNode]: JSDocPropertyTag;
    [SyntaxKind.LastJSDocTagNode]: JSDocPropertyTag;
    [SyntaxKind.JsxAttribute]: JsxAttribute;
    [SyntaxKind.JsxClosingElement]: JsxClosingElement;
    [SyntaxKind.JsxClosingFragment]: JsxClosingFragment;
    [SyntaxKind.JsxElement]: JsxElement;
    [SyntaxKind.JsxExpression]: JsxExpression;
    [SyntaxKind.JsxFragment]: JsxFragment;
    [SyntaxKind.JsxOpeningElement]: JsxOpeningElement;
    [SyntaxKind.JsxOpeningFragment]: JsxOpeningFragment;
    [SyntaxKind.JsxSelfClosingElement]: JsxSelfClosingElement;
    [SyntaxKind.JsxSpreadAttribute]: JsxSpreadAttribute;
    [SyntaxKind.JsxText]: JsxText;
    [SyntaxKind.LabeledStatement]: LabeledStatement;
    [SyntaxKind.LiteralType]: LiteralTypeNode;
    [SyntaxKind.MetaProperty]: MetaProperty;
    [SyntaxKind.MethodDeclaration]: MethodDeclaration;
    [SyntaxKind.MethodSignature]: MethodSignature;
    [SyntaxKind.ModuleBlock]: ModuleBlock;
    [SyntaxKind.ModuleDeclaration]: NamespaceDeclaration;
    [SyntaxKind.NamedExports]: NamedExports;
    [SyntaxKind.NamedImports]: NamedImports;
    [SyntaxKind.NamespaceImport]: NamespaceImport;
    [SyntaxKind.NewExpression]: NewExpression;
    [SyntaxKind.NonNullExpression]: NonNullExpression;
    [SyntaxKind.NotEmittedStatement]: NotEmittedStatement;
    [SyntaxKind.NoSubstitutionTemplateLiteral]: NoSubstitutionTemplateLiteral;
    [SyntaxKind.LastLiteralToken]: NoSubstitutionTemplateLiteral;
    [SyntaxKind.FirstTemplateToken]: NoSubstitutionTemplateLiteral;
    [SyntaxKind.NumericLiteral]: NumericLiteral;
    [SyntaxKind.FirstLiteralToken]: NumericLiteral;
    [SyntaxKind.ObjectBindingPattern]: ObjectBindingPattern;
    [SyntaxKind.ObjectLiteralExpression]: ObjectLiteralExpression;
    [SyntaxKind.OmittedExpression]: OmittedExpression;
    [SyntaxKind.Parameter]: ParameterDeclaration;
    [SyntaxKind.ParenthesizedExpression]: ParenthesizedExpression;
    [SyntaxKind.ParenthesizedType]: ParenthesizedTypeNode;
    [SyntaxKind.PartiallyEmittedExpression]: PartiallyEmittedExpression;
    [SyntaxKind.PostfixUnaryExpression]: PostfixUnaryExpression;
    [SyntaxKind.PrefixUnaryExpression]: PrefixUnaryExpression;
    [SyntaxKind.PropertyAccessExpression]: PropertyAccessExpression;
    [SyntaxKind.PropertyAssignment]: PropertyAssignment;
    [SyntaxKind.PropertyDeclaration]: PropertyDeclaration;
    [SyntaxKind.PropertySignature]: PropertySignature;
    [SyntaxKind.RegularExpressionLiteral]: RegularExpressionLiteral;
    [SyntaxKind.ReturnStatement]: ReturnStatement;
    [SyntaxKind.SetAccessor]: SetAccessorDeclaration;
    [SyntaxKind.ShorthandPropertyAssignment]: ShorthandPropertyAssignment;
    [SyntaxKind.SpreadAssignment]: SpreadAssignment;
    [SyntaxKind.SpreadElement]: SpreadElement;
    [SyntaxKind.StringLiteral]: StringLiteral;
    [SyntaxKind.SwitchStatement]: SwitchStatement;
    [SyntaxKind.SyntaxList]: SyntaxList;
    [SyntaxKind.TaggedTemplateExpression]: TaggedTemplateExpression;
    [SyntaxKind.TemplateExpression]: TemplateExpression;
    [SyntaxKind.TemplateHead]: TemplateHead;
    [SyntaxKind.TemplateMiddle]: TemplateMiddle;
    [SyntaxKind.TemplateSpan]: TemplateSpan;
    [SyntaxKind.TemplateTail]: TemplateTail;
    [SyntaxKind.LastTemplateToken]: TemplateTail;
    [SyntaxKind.ThrowStatement]: ThrowStatement;
    [SyntaxKind.TryStatement]: TryStatement;
    [SyntaxKind.TupleType]: TupleTypeNode;
    [SyntaxKind.TypeAliasDeclaration]: TypeAliasDeclaration;
    [SyntaxKind.TypeAssertionExpression]: TypeAssertion;
    [SyntaxKind.TypeLiteral]: TypeLiteralNode;
    [SyntaxKind.TypeParameter]: TypeParameterDeclaration;
    [SyntaxKind.TypeReference]: TypeReferenceNode;
    [SyntaxKind.UnionType]: UnionTypeNode;
    [SyntaxKind.VariableDeclaration]: VariableDeclaration;
    [SyntaxKind.VariableDeclarationList]: VariableDeclarationList;
    [SyntaxKind.VariableStatement]: VariableStatement;
    [SyntaxKind.JSDocComment]: JSDoc;
    [SyntaxKind.TypePredicate]: TypeNode;
    [SyntaxKind.FirstTypeNode]: TypeNode;
    [SyntaxKind.SemicolonToken]: Node;
    [SyntaxKind.TypeOfExpression]: TypeOfExpression;
    [SyntaxKind.WhileStatement]: WhileStatement;
    [SyntaxKind.WithStatement]: WithStatement;
    [SyntaxKind.YieldExpression]: YieldExpression;
    [SyntaxKind.AnyKeyword]: Expression;
    [SyntaxKind.BooleanKeyword]: Expression;
    [SyntaxKind.NeverKeyword]: Expression;
    [SyntaxKind.NumberKeyword]: Expression;
    [SyntaxKind.ObjectKeyword]: Expression;
    [SyntaxKind.StringKeyword]: Expression;
    [SyntaxKind.SymbolKeyword]: Expression;
    [SyntaxKind.UndefinedKeyword]: Expression;
    [SyntaxKind.FalseKeyword]: BooleanLiteral;
    [SyntaxKind.TrueKeyword]: BooleanLiteral;
    [SyntaxKind.ImportKeyword]: ImportExpression;
    [SyntaxKind.NullKeyword]: NullLiteral;
    [SyntaxKind.SuperKeyword]: SuperExpression;
    [SyntaxKind.ThisKeyword]: ThisExpression;
    [SyntaxKind.VoidExpression]: VoidExpression;
}

export interface KindToNodeMappings extends ImplementedKindToNodeMappings {
    [kind: number]: Node;
}

export interface KindToExpressionMappings {
    [kind: number]: Node;
    [SyntaxKind.ArrayLiteralExpression]: ArrayLiteralExpression;
    [SyntaxKind.ArrowFunction]: ArrowFunction;
    [SyntaxKind.AsExpression]: AsExpression;
    [SyntaxKind.AwaitExpression]: AwaitExpression;
    [SyntaxKind.BinaryExpression]: BinaryExpression;
    [SyntaxKind.CallExpression]: CallExpression;
    [SyntaxKind.ClassExpression]: ClassExpression;
    [SyntaxKind.CommaListExpression]: CommaListExpression;
    [SyntaxKind.ConditionalExpression]: ConditionalExpression;
    [SyntaxKind.DeleteExpression]: DeleteExpression;
    [SyntaxKind.ElementAccessExpression]: ElementAccessExpression;
    [SyntaxKind.FunctionExpression]: FunctionExpression;
    [SyntaxKind.Identifier]: Identifier;
    [SyntaxKind.JsxClosingFragment]: JsxClosingFragment;
    [SyntaxKind.JsxElement]: JsxElement;
    [SyntaxKind.JsxExpression]: JsxExpression;
    [SyntaxKind.JsxFragment]: JsxFragment;
    [SyntaxKind.JsxOpeningElement]: JsxOpeningElement;
    [SyntaxKind.JsxOpeningFragment]: JsxOpeningFragment;
    [SyntaxKind.JsxSelfClosingElement]: JsxSelfClosingElement;
    [SyntaxKind.MetaProperty]: MetaProperty;
    [SyntaxKind.NewExpression]: NewExpression;
    [SyntaxKind.NonNullExpression]: NonNullExpression;
    [SyntaxKind.NoSubstitutionTemplateLiteral]: NoSubstitutionTemplateLiteral;
    [SyntaxKind.LastLiteralToken]: NoSubstitutionTemplateLiteral;
    [SyntaxKind.FirstTemplateToken]: NoSubstitutionTemplateLiteral;
    [SyntaxKind.NumericLiteral]: NumericLiteral;
    [SyntaxKind.FirstLiteralToken]: NumericLiteral;
    [SyntaxKind.ObjectLiteralExpression]: ObjectLiteralExpression;
    [SyntaxKind.OmittedExpression]: OmittedExpression;
    [SyntaxKind.ParenthesizedExpression]: ParenthesizedExpression;
    [SyntaxKind.PartiallyEmittedExpression]: PartiallyEmittedExpression;
    [SyntaxKind.PostfixUnaryExpression]: PostfixUnaryExpression;
    [SyntaxKind.PrefixUnaryExpression]: PrefixUnaryExpression;
    [SyntaxKind.PropertyAccessExpression]: PropertyAccessExpression;
    [SyntaxKind.RegularExpressionLiteral]: RegularExpressionLiteral;
    [SyntaxKind.SpreadElement]: SpreadElement;
    [SyntaxKind.StringLiteral]: StringLiteral;
    [SyntaxKind.TaggedTemplateExpression]: TaggedTemplateExpression;
    [SyntaxKind.TemplateExpression]: TemplateExpression;
    [SyntaxKind.TypeAssertionExpression]: TypeAssertion;
    [SyntaxKind.TypeOfExpression]: TypeOfExpression;
    [SyntaxKind.YieldExpression]: YieldExpression;
    [SyntaxKind.AnyKeyword]: Expression;
    [SyntaxKind.BooleanKeyword]: Expression;
    [SyntaxKind.NeverKeyword]: Expression;
    [SyntaxKind.NumberKeyword]: Expression;
    [SyntaxKind.ObjectKeyword]: Expression;
    [SyntaxKind.StringKeyword]: Expression;
    [SyntaxKind.SymbolKeyword]: Expression;
    [SyntaxKind.UndefinedKeyword]: Expression;
    [SyntaxKind.FalseKeyword]: BooleanLiteral;
    [SyntaxKind.TrueKeyword]: BooleanLiteral;
    [SyntaxKind.ImportKeyword]: ImportExpression;
    [SyntaxKind.NullKeyword]: NullLiteral;
    [SyntaxKind.SuperKeyword]: SuperExpression;
    [SyntaxKind.ThisKeyword]: ThisExpression;
    [SyntaxKind.VoidExpression]: VoidExpression;
}

declare const BooleanLiteralBase: typeof PrimaryExpression;

export declare class BooleanLiteral extends BooleanLiteralBase<ts.BooleanLiteral> {
    /**
     * Gets the literal value.
     */
    getLiteralValue(): boolean;
    /**
     * Sets the literal value.
     *
     * Note: For the time being, this forgets the current node and returns the new node.
     * @param value - Value to set.
     */
    setLiteralValue(value: boolean): BooleanLiteral;
}

declare const NullLiteralBase: typeof PrimaryExpression;

export declare class NullLiteral extends NullLiteralBase<ts.NullLiteral> {
}

declare const NumericLiteralBase: typeof LiteralExpression;

export declare class NumericLiteral extends NumericLiteralBase<ts.NumericLiteral> {
    /**
     * Gets the literal value.
     */
    getLiteralValue(): number;
    /**
     * Sets the literal value.
     * @param value - Value to set.
     */
    setLiteralValue(value: number): this;
}
/** Quote type for a string literal. */
export declare enum QuoteKind {
    /** Single quote */
    Single = "'",
    /** Double quote */
    Double = "\""
}

declare const RegularExpressionLiteralBase: typeof LiteralExpression;

export declare class RegularExpressionLiteral extends RegularExpressionLiteralBase<ts.RegularExpressionLiteral> {
    /**
     * Gets the literal value.
     */
    getLiteralValue(): RegExp;
    /**
     * Sets the literal value according to a pattern and some flags.
     * @param pattern - Pattern.
     * @param flags - Flags.
     */
    setLiteralValue(pattern: string, flags?: string): this;
    /**
     * Sets the literal value according to a regular expression object.
     * @param regExp - Regular expression.
     */
    setLiteralValue(regExp: RegExp): this;
}

declare const StringLiteralBase: typeof LiteralExpression;

export declare class StringLiteral extends StringLiteralBase<ts.StringLiteral> {
    /**
     * Gets the literal value.
     *
     * This is equivalent to .getLiteralText() for string literals and only exists for consistency with other literals.
     */
    getLiteralValue(): string;
    /**
     * Sets the literal value.
     * @param value - Value to set.
     */
    setLiteralValue(value: string): this;
    /**
     * Gets the quote kind.
     */
    getQuoteKind(): QuoteKind;
}

declare const NoSubstitutionTemplateLiteralBase: typeof LiteralExpression;

export declare class NoSubstitutionTemplateLiteral extends NoSubstitutionTemplateLiteralBase<ts.NoSubstitutionTemplateLiteral> {
    /**
     * Gets the literal value.
     */
    getLiteralValue(): string;
    /**
     * Sets the literal value.
     *
     * Note: This could possibly replace the node if you add a tagged template.
     * @param value - Value to set.
     * @returns The new node if the kind changed; the current node otherwise.
     */
    setLiteralValue(value: string): TemplateLiteral;
}

export declare class TaggedTemplateExpression extends MemberExpression<ts.TaggedTemplateExpression> {
    /**
     * Gets the tag.
     */
    getTag(): LeftHandSideExpression;
    /**
     * Gets the template literal.
     */
    getTemplate(): TemplateLiteral;
    /**
     * Removes the tag from the tagged template.
     * @returns The new template expression.
     */
    removeTag(): TemplateLiteral;
}

declare const TemplateExpressionBase: typeof PrimaryExpression;

export declare class TemplateExpression extends TemplateExpressionBase<ts.TemplateExpression> {
    /**
     * Gets the template head.
     */
    getHead(): TemplateHead;
    /**
     * Gets the template spans.
     */
    getTemplateSpans(): TemplateSpan[];
    /**
     * Sets the literal value.
     *
     * Note: This could possibly replace the node if you remove all the tagged templates.
     * @param value - Value to set.
     * @returns The new node if the kind changed; the current node otherwise.
     */
    setLiteralValue(value: string): TemplateLiteral;
}

declare const TemplateHeadBase: Constructor<LiteralLikeNode> & typeof Node;

export declare class TemplateHead extends TemplateHeadBase<ts.TemplateHead> {
}

declare const TemplateMiddleBase: Constructor<LiteralLikeNode> & typeof Node;

export declare class TemplateMiddle extends TemplateMiddleBase<ts.TemplateMiddle> {
}

declare const TemplateSpanBase: Constructor<ExpressionedNode> & typeof Node;

export declare class TemplateSpan extends TemplateSpanBase<ts.TemplateSpan> {
    /**
     * Gets the template literal.
     */
    getLiteral(): TemplateMiddle | TemplateTail;
}

declare const TemplateTailBase: Constructor<LiteralLikeNode> & typeof Node;

export declare class TemplateTail extends TemplateTailBase<ts.TemplateTail> {
}

declare const ExportAssignmentBase: typeof Statement;

export declare class ExportAssignment extends ExportAssignmentBase<ts.ExportAssignment> {
    /**
     * Gets if this is an export equals assignment.
     *
     * If this is false, then it's `export default`.
     */
    isExportEquals(): boolean;
    /**
     * Sets if this is an export equals assignment or export default.
     * @param value - Whether it should be an export equals assignment.
     */
    setIsExportEquals(value: boolean): this;
    /**
     * Gets the export assignment expression.
     */
    getExpression(): Expression;
    /**
     * Sets the expression of the export assignment.
     * @param textOrWriterFunction - Text or writer function to set as the export assignment expression.
     */
    setExpression(textOrWriterFunction: string | WriterFunction): this;
    /**
     * Sets the node from a structure.
     * @param structure - Structure to set the node with.
     */
    set(structure: Partial<ExportAssignmentStructure>): this;
    /**
     * Gets the structure equivalent to this node.
     */
    getStructure(): ExportAssignmentStructure;
}

declare const ExportDeclarationBase: typeof Statement;

export declare class ExportDeclaration extends ExportDeclarationBase<ts.ExportDeclaration> {
    /**
     * Sets the import specifier.
     * @param text - Text to set as the module specifier.
     */
    setModuleSpecifier(text: string): this;
    /**
     * Sets the import specifier.
     * @param sourceFile - Source file to set the module specifier from.
     */
    setModuleSpecifier(sourceFile: SourceFile): this;
    /**
     * Gets the module specifier or undefined if it doesn't exist.
     */
    getModuleSpecifier(): StringLiteral | undefined;
    /**
     * Gets the module specifier value or undefined if it doesn't exist.
     */
    getModuleSpecifierValue(): string | undefined;
    /**
     * Gets the source file referenced in the module specifier or throws if it can't find it or it doesn't exist.
     */
    getModuleSpecifierSourceFileOrThrow(): SourceFile;
    /**
     * Gets the source file referenced in the module specifier.
     */
    getModuleSpecifierSourceFile(): SourceFile | undefined;
    /**
     * Gets if the module specifier starts with `./` or `../`.
     */
    isModuleSpecifierRelative(): boolean;
    /**
     * Removes the module specifier.
     */
    removeModuleSpecifier(): this;
    /**
     * Gets if the module specifier exists
     */
    hasModuleSpecifier(): boolean;
    /**
     * Gets if this export declaration is a namespace export.
     */
    isNamespaceExport(): boolean;
    /**
     * Gets if the export declaration has named exports.
     */
    hasNamedExports(): boolean;
    /**
     * Adds a named export.
     * @param namedExport - Structure, name, or writer function to write the named export.
     */
    addNamedExport(namedExport: ExportSpecifierStructure | string | WriterFunction): ExportSpecifier;
    /**
     * Adds named exports.
     * @param namedExports - Structures, names, or writer function to write the named exports.
     */
    addNamedExports(namedExports: ReadonlyArray<ExportSpecifierStructure | string | WriterFunction> | WriterFunction): ExportSpecifier[];
    /**
     * Inserts a named export.
     * @param index - Child index to insert at.
     * @param namedExport - Structure, name, or writer function to write the named export.
     */
    insertNamedExport(index: number, namedExport: ExportSpecifierStructure | string | WriterFunction): ExportSpecifier;
    /**
     * Inserts named exports into the export declaration.
     * @param index - Child index to insert at.
     * @param namedExports - Structures, names, or writer funciton to write the named exports.
     */
    insertNamedExports(index: number, namedExports: ReadonlyArray<ExportSpecifierStructure | string | WriterFunction> | WriterFunction): ExportSpecifier[];
    /**
     * Gets the named exports.
     */
    getNamedExports(): ExportSpecifier[];
    /**
     * Changes the export declaration to namespace export. Removes all the named exports.
     */
    toNamespaceExport(): this;
    /**
     * Sets the node from a structure.
     * @param structure - Structure to set the node with.
     */
    set(structure: Partial<ExportDeclarationStructure>): this;
    /**
     * Gets the structure equivalent to this node.
     */
    getStructure(): ExportDeclarationStructure;
}

declare const ExportSpecifierBase: typeof Node;

export declare class ExportSpecifier extends ExportSpecifierBase<ts.ExportSpecifier> {
    /**
     * Sets the name of what's being exported.
     */
    setName(name: string): this;
    /**
     * Gets the name of the export specifier.
     */
    getName(): string;
    /**
     * Gets the name node of what's being exported.
     */
    getNameNode(): Identifier;
    /**
     * Sets the alias for the name being exported and renames all the usages.
     * @param alias - Alias to set.
     */
    renameAlias(alias: string): this;
    /**
     * Sets the alias without renaming all the usages.
     * @param alias - Alias to set.
     */
    setAlias(alias: string): this;
    /**
     * Removes the alias without renaming.
     * @remarks Use removeAliasWithRename() if you want it to rename any usages to the name of the export specifier.
     */
    removeAlias(): this;
    /**
     * Removes the alias and renames any usages to the name of the export specifier.
     */
    removeAliasWithRename(): this;
    /**
     * Gets the alias identifier, if it exists.
     */
    getAliasNode(): Identifier | undefined;
    /**
     * Gets the export declaration associated with this export specifier.
     */
    getExportDeclaration(): ExportDeclaration;
    /**
     * Gets the local target symbol of the export specifier or throws if it doesn't exist.
     */
    getLocalTargetSymbolOrThrow(): Symbol;
    /**
     * Gets the local target symbol of the export specifier or undefined if it doesn't exist.
     */
    getLocalTargetSymbol(): Symbol | undefined;
    /**
     * Gets all the declarations referenced by the export specifier.
     */
    getLocalTargetDeclarations(): LocalTargetDeclarations[];
    /**
     * Removes the export specifier.
     */
    remove(): void;
    /**
     * Sets the node from a structure.
     * @param structure - Structure to set the node with.
     */
    set(structure: Partial<ExportSpecifierStructure>): this;
    /**
     * Gets the structure equivalent to this node.
     */
    getStructure(): ExportSpecifierStructure;
}

export declare class ExternalModuleReference extends Node<ts.ExternalModuleReference> {
    /**
     * Gets the expression or undefined of the yield expression.
     */
    getExpression(): Expression | undefined;
    /**
     * Gets the expression of the yield expression or throws if it does not exist.
     */
    getExpressionOrThrow(): Expression<ts.Expression>;
    /**
     * Gets the source file referenced or throws if it can't find it.
     */
    getReferencedSourceFileOrThrow(): SourceFile;
    /**
     * Gets if the external module reference is relative.
     */
    isRelative(): boolean;
    /**
     * Gets the source file referenced or returns undefined if it can't find it.
     */
    getReferencedSourceFile(): SourceFile | undefined;
}
/**
 * Result of refreshing a source file from the file system.
 */
export declare enum FileSystemRefreshResult {
    /** The source file did not change. */
    NoChange = 0,
    /** The source file was updated from the file system. */
    Updated = 1,
    /** The source file was deleted. */
    Deleted = 2
}

declare const ImportClauseBase: typeof Node;

export declare class ImportClause extends ImportClauseBase<ts.ImportClause> {
    /**
     * Gets the default import or throws if it doesn't exit.
     */
    getDefaultImportOrThrow(): Identifier;
    /**
     * Gets the default import or returns undefined if it doesn't exist.
     */
    getDefaultImport(): Identifier | undefined;
    /**
     * Gets the named bindings of the import clause or throws if it doesn't exist.
     */
    getNamedBindingsOrThrow(): NamespaceImport | NamedImports;
    /**
     * Gets the named bindings of the import clause or returns undefined if it doesn't exist.
     */
    getNamedBindings(): NamespaceImport | NamedImports | undefined;
    /**
     * Gets the namespace import if it exists or throws.
     */
    getNamespaceImportOrThrow(): Identifier;
    /**
     * Gets the namespace import identifier, if it exists.
     */
    getNamespaceImport(): Identifier | undefined;
    /**
     * Gets the namespace import identifier, if it exists.
     */
    getNamedImports(): ImportSpecifier[];
}

declare const ImportDeclarationBase: typeof Statement;

export declare class ImportDeclaration extends ImportDeclarationBase<ts.ImportDeclaration> {
    /**
     * Sets the import specifier.
     * @param text - Text to set as the module specifier.
     */
    setModuleSpecifier(text: string): this;
    /**
     * Sets the import specifier.
     * @param sourceFile - Source file to set the module specifier from.
     */
    setModuleSpecifier(sourceFile: SourceFile): this;
    /**
     * Gets the module specifier.
     */
    getModuleSpecifier(): StringLiteral;
    /**
     * Gets the module specifier string literal value.
     */
    getModuleSpecifierValue(): string;
    /**
     * Gets the source file referenced in the module specifier or throws if it can't find it.
     */
    getModuleSpecifierSourceFileOrThrow(): SourceFile;
    /**
     * Gets the source file referenced in the module specifier or returns undefined if it can't find it.
     */
    getModuleSpecifierSourceFile(): SourceFile | undefined;
    /**
     * Gets if the module specifier starts with `./` or `../`.
     */
    isModuleSpecifierRelative(): boolean;
    /**
     * Sets the default import.
     * @param text - Text to set as the default import.
     * @remarks Use renameDefaultImport to rename.
     */
    setDefaultImport(text: string): this;
    /**
     * Renames or sets the provided default import.
     * @param text - Text to set or rename the default import with.
     */
    renameDefaultImport(text: string): this;
    /**
     * Gets the default import or throws if it doesn't exit.
     */
    getDefaultImportOrThrow(): Identifier;
    /**
     * Gets the default import or returns undefined if it doesn't exist.
     */
    getDefaultImport(): Identifier | undefined;
    /**
     * Sets the namespace import.
     * @param text - Text to set as the namespace import.
     * @throws - InvalidOperationError if a named import exists.
     */
    setNamespaceImport(text: string): this;
    /**
     * Removes the namespace import.
     */
    removeNamespaceImport(): this;
    /**
     * Removes the default import.
     */
    removeDefaultImport(): this;
    /**
     * Gets the namespace import if it exists or throws.
     */
    getNamespaceImportOrThrow(): Identifier;
    /**
     * Gets the namespace import identifier, if it exists.
     */
    getNamespaceImport(): Identifier | undefined;
    /**
     * Adds a named import.
     * @param namedImport - Name, structure, or writer to write the named import with.
     */
    addNamedImport(namedImport: ImportSpecifierStructure | string | WriterFunction): ImportSpecifier;
    /**
     * Adds named imports.
     * @param namedImport - Structures, names, or writer function to write the named import with.
     */
    addNamedImports(namedImports: ReadonlyArray<ImportSpecifierStructure | string | WriterFunction> | WriterFunction): ImportSpecifier[];
    /**
     * Inserts a named import.
     * @param index - Child index to insert at.
     * @param namedImport - Structure, name, or writer function to write the named import with.
     */
    insertNamedImport(index: number, namedImport: ImportSpecifierStructure | string | WriterFunction): ImportSpecifier;
    /**
     * Inserts named imports into the import declaration.
     * @param index - Child index to insert at.
     * @param namedImports - Structures, names, or writer function to write the named import with.
     */
    insertNamedImports(index: number, namedImports: ReadonlyArray<ImportSpecifierStructure | string | WriterFunction> | WriterFunction): ImportSpecifier[];
    /**
     * Gets the named imports.
     */
    getNamedImports(): ImportSpecifier[];
    /**
     * Removes all the named imports.
     */
    removeNamedImports(): this;
    /**
     * Gets the import clause or throws if it doesn't exist.
     */
    getImportClauseOrThrow(): ImportClause;
    /**
     * Gets the import clause or returns undefined if it doesn't exist.
     */
    getImportClause(): ImportClause | undefined;
    /**
     * Sets the node from a structure.
     * @param structure - Structure to set the node with.
     */
    set(structure: Partial<ImportDeclarationStructure>): this;
    /**
     * Gets the structure equivalent to this node.
     */
    getStructure(): ImportDeclarationStructure;
}

declare const ImportEqualsDeclarationBase: Constructor<JSDocableNode> & Constructor<NamedNode> & typeof Statement;

export declare class ImportEqualsDeclaration extends ImportEqualsDeclarationBase<ts.ImportEqualsDeclaration> {
    /**
     * Gets the module reference of the import equals declaration.
     */
    getModuleReference(): ModuleReference;
    /**
     * Gets if the external module reference is relative.
     */
    isExternalModuleReferenceRelative(): boolean;
    /**
     * Sets the external module reference.
     * @param externalModuleReference - External module reference as a string.
     */
    setExternalModuleReference(externalModuleReference: string): this;
    /**
     * Sets the external module reference.
     * @param sourceFile - Source file to set the external module reference to.
     */
    setExternalModuleReference(sourceFile: SourceFile): this;
    /**
     * Gets the source file referenced in the external module reference or throws if it doesn't exist.
     */
    getExternalModuleReferenceSourceFileOrThrow(): SourceFile;
    /**
     * Gets the source file referenced in the external module reference or returns undefined if it doesn't exist.
     */
    getExternalModuleReferenceSourceFile(): SourceFile | undefined;
}

declare const ImportSpecifierBase: typeof Node;

export declare class ImportSpecifier extends ImportSpecifierBase<ts.ImportSpecifier> {
    /**
     * Sets the identifier being imported.
     * @param name - Name being imported.
     */
    setName(name: string): this;
    /**
     * Gets the name of the import specifier.
     */
    getName(): string;
    /**
     * Gets the name node of what's being imported.
     */
    getNameNode(): Identifier;
    /**
     * Sets the alias for the name being imported and renames all the usages.
     * @param alias - Alias to set.
     */
    renameAlias(alias: string): this;
    /**
     * Sets the alias without renaming all the usages.
     * @param alias - Alias to set.
     */
    setAlias(alias: string): this;
    /**
     * Removes the alias without renaming.
     * @remarks Use removeAliasWithRename() if you want it to rename any usages to the name of the import specifier.
     */
    removeAlias(): this;
    /**
     * Removes the alias and renames any usages to the name of the import specifier.
     */
    removeAliasWithRename(): this;
    /**
     * Gets the alias identifier, if it exists.
     */
    getAliasNode(): Identifier | undefined;
    /**
     * Gets the import declaration associated with this import specifier.
     */
    getImportDeclaration(): ImportDeclaration;
    /**
     * Remove the import specifier.
     */
    remove(): void;
    /**
     * Sets the node from a structure.
     * @param structure - Structure to set the node with.
     */
    set(structure: Partial<ImportSpecifierStructure>): this;
    /**
     * Gets the structure equivalent to this node.
     */
    getStructure(): ImportSpecifierStructure;
}

declare const ModuleBlockBase: Constructor<StatementedNode> & typeof Statement;

export declare class ModuleBlock extends ModuleBlockBase<ts.ModuleBlock> {
}

declare const NamedExportsBase: typeof Node;

export declare class NamedExports extends NamedExportsBase<ts.NamedExports> {
    /** Gets the export specifiers. */
    getElements(): ExportSpecifier[];
}

declare const NamedImportsBase: typeof Node;

export declare class NamedImports extends NamedImportsBase<ts.NamedImports> {
    /** Gets the import specifiers. */
    getElements(): ImportSpecifier[];
}

export declare function NamespaceChildableNode<T extends Constructor<NamespaceChildableNodeExtensionType>>(Base: T): Constructor<NamespaceChildableNode> & T;

export interface NamespaceChildableNode {
    /**
     * Gets the parent namespace or undefined if it doesn't exist.
     */
    getParentNamespace(): NamespaceDeclaration | undefined;
    /**
     * Gets the parent namespace or throws if it doesn't exist.
     */
    getParentNamespaceOrThrow(): NamespaceDeclaration;
}

declare type NamespaceChildableNodeExtensionType = Node;

declare const NamespaceDeclarationBase: Constructor<ModuledNode> & Constructor<UnwrappableNode> & Constructor<TextInsertableNode> & Constructor<BodiedNode> & Constructor<NamespaceChildableNode> & Constructor<StatementedNode> & Constructor<JSDocableNode> & Constructor<AmbientableNode> & Constructor<ExportableNode> & Constructor<ModifierableNode> & Constructor<NamedNode> & typeof Statement;

export declare class NamespaceDeclaration extends NamespaceDeclarationBase<ts.NamespaceDeclaration> {
    /**
     * Gets the full name of the namespace.
     */
    getName(): string;
    /**
     * Sets the name without renaming references.
     * @param newName - New full namespace name.
     */
    setName(newName: string): this;
    /**
     * Renames the name.
     * @param newName - New name.
     */
    rename(newName: string): this;
    /**
     * Gets the name nodes.
     */
    getNameNodes(): Identifier[];
    /**
     * Gets if this namespace has a namespace keyword.
     */
    hasNamespaceKeyword(): boolean;
    /**
     * Gets if this namespace has a namespace keyword.
     */
    hasModuleKeyword(): boolean;
    /**
     * Sets the namespace declaration kind.
     * @param kind - Kind to set.
     */
    setDeclarationKind(kind: NamespaceDeclarationKind): this;
    /**
     * Gets the namesapce declaration kind.
     */
    getDeclarationKind(): NamespaceDeclarationKind;
    /**
     * Gets the namespace or module keyword or returns undefined if it's global.
     */
    getDeclarationKindKeyword(): Node<ts.Node> | undefined;
    /**
     * Sets the node from a structure.
     * @param structure - Structure to set the node with.
     */
    set(structure: Partial<NamespaceDeclarationStructure>): this;
    /**
     * Gets the structure equivalent to this node.
     */
    getStructure(): NamespaceDeclarationStructure;
}
export declare enum NamespaceDeclarationKind {
    Namespace = "namespace",
    Module = "module",
    Global = "global"
}

declare const NamespaceImportBase: Constructor<RenameableNode> & typeof Node;

export declare class NamespaceImport extends NamespaceImportBase<ts.NamespaceImport> {
    /**
     * Sets the name of the namespace import.
     */
    setName(name: string): this;
    /**
     * Gets the name of the namespace import.
     */
    getName(): string;
    /**
     * Gets the namespace import's name node.
     */
    getNameNode(): Identifier;
}

export interface SourceFileCopyOptions {
    overwrite?: boolean;
}

export interface SourceFileMoveOptions {
    overwrite?: boolean;
}

/**
 * Options for emitting a source file.
 */
export interface SourceFileEmitOptions extends EmitOptionsBase {
}

declare const SourceFileBase: Constructor<ModuledNode> & Constructor<StatementedNode> & Constructor<TextInsertableNode> & typeof Node;

export declare class SourceFile extends SourceFileBase<ts.SourceFile> {
    private constructor();
    /**
     * Gets the file path.
     */
    getFilePath(): string;
    /**
     * Gets the file path's base name.
     */
    getBaseName(): string;
    /**
     * Gets the file path's base name without the extension.
     */
    getBaseNameWithoutExtension(): string;
    /**
     * Gets the file path's extension.
     */
    getExtension(): string;
    /**
     * Gets the directory that the source file is contained in.
     */
    getDirectory(): Directory;
    /**
     * Gets the directory path that the source file is contained in.
     */
    getDirectoryPath(): string;
    /**
     * Gets the full text with leading trivia.
     */
    getFullText(): string;
    /**
     * Gets the line and column number at the provided position (1-indexed).
     * @param pos - Position in the source file.
     */
    getLineAndColumnAtPos(pos: number): {
        line: number;
        column: number;
    };
    /**
     * Gets the character count from the start of the line to the provided position.
     * @param pos - Position.
     */
    getLengthFromLineStartAtPos(pos: number): number;
    /**
     * Copies this source file to the specified directory.
     *
     * This will modify the module specifiers in the new file, if necessary.
     * @param dirPathOrDirectory Directory path or directory object to copy the file to.
     * @param options Options for copying.
     * @returns The source file the copy was made to.
     */
    copyToDirectory(dirPathOrDirectory: string | Directory, options?: SourceFileCopyOptions): SourceFile;
    /**
     * Copy this source file to a new file.
     *
     * This will modify the module specifiers in the new file, if necessary.
     * @param filePath - New file path. Can be relative to the original file or an absolute path.
     * @param options - Options for copying.
     */
    copy(filePath: string, options?: SourceFileCopyOptions): SourceFile;
    /**
     * Copy this source file to a new file and immediately saves it to the file system asynchronously.
     *
     * This will modify the module specifiers in the new file, if necessary.
     * @param filePath - New file path. Can be relative to the original file or an absolute path.
     * @param options - Options for copying.
     */
    copyImmediately(filePath: string, options?: SourceFileCopyOptions): Promise<SourceFile>;
    /**
     * Copy this source file to a new file and immediately saves it to the file system synchronously.
     *
     * This will modify the module specifiers in the new file, if necessary.
     * @param filePath - New file path. Can be relative to the original file or an absolute path.
     * @param options - Options for copying.
     */
    copyImmediatelySync(filePath: string, options?: SourceFileCopyOptions): SourceFile;
    /**
     * Moves this source file to the specified directory.
     *
     * This will modify the module specifiers in other files that specify this file and the module specifiers in the current file, if necessary.
     * @param dirPathOrDirectory Directory path or directory object to move the file to.
     * @param options Options for moving.
     */
    moveToDirectory(dirPathOrDirectory: string | Directory, options?: SourceFileMoveOptions): SourceFile;
    /**
     * Moves this source file to a new file.
     *
     * This will modify the module specifiers in other files that specify this file and the module specifiers in the current file, if necessary.
     * @param filePath - New file path. Can be relative to the original file or an absolute path.
     * @param options - Options for moving.
     */
    move(filePath: string, options?: SourceFileMoveOptions): SourceFile;
    /**
     * Moves this source file to a new file and asynchronously updates the file system immediately.
     *
     * This will modify the module specifiers in other files that specify this file and the module specifiers in the current file, if necessary.
     * @param filePath - New file path. Can be relative to the original file or an absolute path.
     * @param options - Options for moving.
     */
    moveImmediately(filePath: string, options?: SourceFileMoveOptions): Promise<SourceFile>;
    /**
     * Moves this source file to a new file and synchronously updates the file system immediately.
     *
     * This will modify the module specifiers in other files that specify this file and the module specifiers in the current file, if necessary.
     * @param filePath - New file path. Can be relative to the original file or an absolute path.
     * @param options - Options for moving.
     */
    moveImmediatelySync(filePath: string, options?: SourceFileMoveOptions): SourceFile;
    /**
     * Queues a deletion of the file to the file system.
     *
     * The file will be deleted when you call ast.save(). If you wish to immediately delete the file, then use deleteImmediately().
     */
    delete(): void;
    /**
     * Asynchronously deletes the file from the file system.
     */
    deleteImmediately(): Promise<void>;
    /**
     * Synchronously deletes the file from the file system.
     */
    deleteImmediatelySync(): void;
    /**
     * Asynchronously saves this file with any changes.
     */
    save(): Promise<void>;
    /**
     * Synchronously saves this file with any changes.
     */
    saveSync(): void;
    /**
     * Gets any source files referenced via `/// <reference path="..." />` comments.
     */
    getReferencedFiles(): SourceFile[];
    /**
     * Gets any source files referenced via `/// <reference types="..." />` comments.
     */
    getTypeReferenceDirectives(): SourceFile[];
    /**
     * Get any source files that reference this source file.
     */
    getReferencingSourceFiles(): SourceFile[];
    /**
     * Gets the import and exports in other source files that reference this source file.
     */
    getReferencingNodesInOtherSourceFiles(): SourceFileReferencingNodes[];
    /**
     * Gets the string literals in other source files that reference this source file.
     */
    getReferencingLiteralsInOtherSourceFiles(): StringLiteral[];
    /**
     * Gets all the descendant string literals that reference a source file.
     */
    getImportStringLiterals(): StringLiteral[];
    /**
     * Gets the script target of the source file.
     */
    getLanguageVersion(): ScriptTarget;
    /**
     * Gets the language variant of the source file.
     */
    getLanguageVariant(): LanguageVariant;
    /**
     * Gets if this is a declaration file.
     */
    isDeclarationFile(): boolean;
    /**
     * Gets if the source file was discovered while loading an external library.
     */
    isFromExternalLibrary(): boolean;
    /**
     * Gets if the source file is a descendant of a node_modules directory.
     */
    isInNodeModules(): boolean;
    /**
     * Gets if this source file has been saved or if the latest changes have been saved.
     */
    isSaved(): boolean;
    /**
     * Gets the pre-emit diagnostics of the specified source file.
     */
    getPreEmitDiagnostics(): Diagnostic[];
    /**
     * Deindents the line at the specified position.
     * @param pos - Position.
     * @param times - Times to unindent. Specify a negative value to indent.
     */
    unindent(pos: number, times?: number): this;
    /**
     * Deindents the lines within the specified range.
     * @param positionRange - Position range.
     * @param times - Times to unindent. Specify a negative value to indent.
     */
    unindent(positionRange: [number, number], times?: number): this;
    /**
     * Indents the line at the specified position.
     * @param pos - Position.
     * @param times - Times to indent. Specify a negative value to unindent.
     */
    indent(pos: number, times?: number): this;
    /**
     * Indents the lines within the specified range.
     * @param positionRange - Position range.
     * @param times - Times to indent. Specify a negative value to unindent.
     */
    indent(positionRange: [number, number], times?: number): this;
    /**
     * Asynchronously emits the source file as a JavaScript file.
     */
    emit(options?: SourceFileEmitOptions): Promise<EmitResult>;
    /**
     * Synchronously emits the source file as a JavaScript file.
     */
    emitSync(options?: SourceFileEmitOptions): EmitResult;
    /**
     * Gets the emit output of this source file.
     * @param options - Emit options.
     */
    getEmitOutput(options?: {
        emitOnlyDtsFiles?: boolean;
    }): EmitOutput;
    /**
     * Formats the source file text using the internal TypeScript formatting API.
     * @param settings - Format code settings.
     */
    formatText(settings?: FormatCodeSettings): void;
    /**
     * Refresh the source file from the file system.
     *
     * WARNING: When updating from the file system, this will "forget" any previously navigated nodes.
     * @returns What action ended up taking place.
     */
    refreshFromFileSystem(): Promise<FileSystemRefreshResult>;
    /**
     * Synchronously refreshes the source file from the file system.
     *
     * WARNING: When updating from the file system, this will "forget" any previously navigated nodes.
     * @returns What action ended up taking place.
     */
    refreshFromFileSystemSync(): FileSystemRefreshResult;
    /**
     * Gets the relative path to another source file.
     * @param sourceFile - Source file.
     */
    getRelativePathTo(sourceFile: SourceFile): string;
    /**
     * Gets the relative path to another directory.
     * @param directory - Directory.
     */
    getRelativePathTo(directory: Directory): string;
    /**
     * Gets the relative path to the specified source file as a module specifier.
     * @param sourceFile - Source file.
     */
    getRelativePathAsModuleSpecifierTo(sourceFile: SourceFile): string;
    /**
     * Gets the relative path to the specified directory as a module specifier.
     * @param directory - Directory.
     */
    getRelativePathAsModuleSpecifierTo(directory: Directory): string;
    /**
     * Subscribe to when the source file is modified.
     * @param subscription - Subscription.
     * @param subscribe - Optional and defaults to true. Use an explicit false to unsubscribe.
     */
    onModified(subscription: (sender: SourceFile) => void, subscribe?: boolean): this;
    /**
     * Organizes the imports in the file.
     *
     * WARNING! This will forget all the nodes in the file! It's best to do this after you're all done with the file.
     * @param formatSettings - Format code settings.
     * @param userPreferences - User preferences for refactoring.
     */
    organizeImports(formatSettings?: FormatCodeSettings, userPreferences?: UserPreferences): this;
    /**
     * Removes all unused declarations like interfaces, classes, enums, functions, variables, parameters,
     * methods, properties, imports, etc. from this file.
     *
     * Tip: For optimal results, sometimes this method needs to be called more than once. There could be nodes
     * that are only referenced in unused declarations and in this case, another call will also remove them.
     *
     * WARNING! This will forget all the nodes in the file! It's best to do this after you're all done with the file.
     * @param formatSettings - Format code settings.
     * @param userPreferences - User preferences for refactoring.
     */
    fixUnusedIdentifiers(formatSettings?: FormatCodeSettings, userPreferences?: UserPreferences): this;
    /**
     * Code fix to add import declarations for identifiers that are referenced, but not imported in the source file.
     * @param formatSettings - Format code settings.
     * @param userPreferences - User preferences for refactoring.
     */
    fixMissingImports(formatSettings?: FormatCodeSettings, userPreferences?: UserPreferences): this;
    /**
     * Applies the text changes to the source file.
     *
     * WARNING! This will forget all the nodes in the file! It's best to do this after you're all done with the file.
     * @param textChanges - Text changes.
     */
    applyTextChanges(textChanges: ReadonlyArray<TextChange>): this;
    /**
     * Sets the node from a structure.
     * @param structure - Structure to set the node with.
     */
    set(structure: Partial<SourceFileStructure>): this;
    /**
     * Gets the structure equivalent to this node.
     */
    getStructure(): SourceFileStructure;
    private _refreshFromFileSystemInternal;
}

declare const BlockBase: Constructor<TextInsertableNode> & Constructor<StatementedNode> & typeof Statement;

export declare class Block extends BlockBase<ts.Block> {
}

export declare class BreakStatement extends Statement<ts.BreakStatement> {
    /**
     * Gets this break statement's label or undefined if it does not exist.
     */
    getLabel(): Identifier | undefined;
    /**
     * Gets this break statement's label or throw if it does not exist.
     */
    getLabelOrThrow(): Identifier;
}

declare const CaseBlockBase: Constructor<TextInsertableNode> & typeof Node;

export declare class CaseBlock extends CaseBlockBase<ts.CaseBlock> {
    /**
     * Gets the clauses.
     */
    getClauses(): CaseOrDefaultClause[];
    /**
     * Removes the clause at the specified index.
     * @param index - Index.
     */
    removeClause(index: number): this;
    /**
     * Removes the clauses in the specified range.
     * @param indexRange - Index range.
     */
    removeClauses(indexRange: [number, number]): this;
}

declare const CaseClauseBase: Constructor<TextInsertableNode> & Constructor<StatementedNode> & typeof Node;

export declare class CaseClause extends CaseClauseBase<ts.CaseClause> {
    /**
     * Gets this switch statement's expression.
     */
    getExpression(): Expression;
    /**
     * Removes this case clause.
     */
    remove(): void;
}

declare const CatchClauseBase: typeof Node;

export declare class CatchClause extends CatchClauseBase<ts.CatchClause> {
    /**
     * Gets this catch clause's block.
     */
    getBlock(): Block;
    /**
     * Gets this catch clause's variable declaration or undefined if none exists.
     */
    getVariableDeclaration(): VariableDeclaration | undefined;
    /**
     * Gets this catch clause's variable declaration or throws if none exists.
     */
    getVariableDeclarationOrThrow(): VariableDeclaration;
}

export declare class CommentStatement extends Statement<CompilerCommentStatement> {
}

export declare class ContinueStatement extends Statement<ts.ContinueStatement> {
    /**
     * Gets this continue statement's label or undefined if it does not exist.
     */
    getLabel(): Identifier | undefined;
    /**
     * Gets this continue statement's label or throw if it does not exist.
     */
    getLabelOrThrow(): Identifier;
}

declare const DebuggerStatementBase: typeof Statement;

export declare class DebuggerStatement extends DebuggerStatementBase<ts.DebuggerStatement> {
}

declare const DefaultClauseBase: Constructor<TextInsertableNode> & Constructor<StatementedNode> & typeof Node;

export declare class DefaultClause extends DefaultClauseBase<ts.DefaultClause> {
    /**
     * Removes the default clause.
     */
    remove(): void;
}

declare const DoStatementBase: typeof IterationStatement;

export declare class DoStatement extends DoStatementBase<ts.DoStatement> {
    /**
     * Gets this do statement's expression.
     */
    getExpression(): Expression;
}

declare const EmptyStatementBase: typeof Statement;

export declare class EmptyStatement extends EmptyStatementBase<ts.EmptyStatement> {
}

declare const ExpressionStatementBase: Constructor<JSDocableNode> & typeof Statement;

export declare class ExpressionStatement extends ExpressionStatementBase<ts.ExpressionStatement> {
    /**
     * Gets this expression statement's expression.
     */
    getExpression(): Expression;
}

declare const ForInStatementBase: typeof IterationStatement;

export declare class ForInStatement extends ForInStatementBase<ts.ForInStatement> {
    /**
     * Gets this for in statement's initializer.
     */
    getInitializer(): VariableDeclarationList | Expression;
    /**
     * Gets this for in statement's expression.
     */
    getExpression(): Expression;
}

declare const ForOfStatementBase: Constructor<AwaitableNode> & typeof IterationStatement;

export declare class ForOfStatement extends ForOfStatementBase<ts.ForOfStatement> {
    /**
     * Gets this for of statement's initializer.
     */
    getInitializer(): VariableDeclarationList | Expression;
    /**
     * Gets this for of statement's expression.
     */
    getExpression(): Expression;
}

declare const ForStatementBase: typeof IterationStatement;

export declare class ForStatement extends ForStatementBase<ts.ForStatement> {
    /**
     * Gets this for statement's initializer or undefined if none exists.
     */
    getInitializer(): VariableDeclarationList | Expression | undefined;
    /**
     * Gets this for statement's initializer or throws if none exists.
     */
    getInitializerOrThrow(): Expression<ts.Expression> | VariableDeclarationList;
    /**
     * Gets this for statement's condition or undefined if none exists.
     */
    getCondition(): Expression | undefined;
    /**
     * Gets this for statement's condition or throws if none exists.
     */
    getConditionOrThrow(): Expression<ts.Expression>;
    /**
     * Gets this for statement's incrementor.
     */
    getIncrementor(): Expression | undefined;
    /**
     * Gets this for statement's incrementor or throws if none exists.
     */
    getIncrementorOrThrow(): Expression<ts.Expression>;
}

export declare class IfStatement extends Statement<ts.IfStatement> {
    /**
     * Gets this if statement's expression.
     */
    getExpression(): Expression;
    /**
     * Gets this if statement's then statement.
     */
    getThenStatement(): Statement;
    /**
     * Gets this if statement's else statement.
     */
    getElseStatement(): Statement | undefined;
}

export declare class IterationStatement<T extends ts.IterationStatement = ts.IterationStatement> extends Statement<T> {
    /**
     * Gets this iteration statement's statement.
     */
    getStatement(): Statement;
}

declare const LabeledStatementBase: Constructor<JSDocableNode> & typeof Statement;

export declare class LabeledStatement extends LabeledStatementBase<ts.LabeledStatement> {
    /**
     * Gets this labeled statement's label
     */
    getLabel(): Identifier;
    /**
     * Gets this labeled statement's statement
     */
    getStatement(): Statement;
}

declare const NotEmittedStatementBase: typeof Statement;

export declare class NotEmittedStatement extends NotEmittedStatementBase<ts.NotEmittedStatement> {
}

export declare class ReturnStatement extends Statement<ts.ReturnStatement> {
    /**
     * Gets this return statement's expression if it exists or throws.
     */
    getExpressionOrThrow(): Expression<ts.Expression>;
    /**
     * Gets this return statement's expression if it exists.
     */
    getExpression(): Expression | undefined;
}

declare const StatementBase: Constructor<ChildOrderableNode> & typeof Node;

export declare class Statement<T extends ts.Statement = ts.Statement> extends StatementBase<T> {
    /**
     * Removes the statement.
     */
    remove(): void;
}

export declare function StatementedNode<T extends Constructor<StatementedNodeExtensionType>>(Base: T): Constructor<StatementedNode> & T;

export interface StatementedNode {
    /**
     * Gets the node's statements.
     */
    getStatements(): Statement[];
    /**
     * Gets the first statement that matches the provided condition or returns undefined if it doesn't exist.
     * @param findFunction - Function to find the statement by.
     */
    getStatement(findFunction: (statement: Statement) => boolean): Statement | undefined;
    /**
     * Gets the first statement that matches the provided condition or throws if it doesn't exist.
     * @param findFunction - Function to find the statement by.
     */
    getStatementOrThrow(findFunction: (statement: Statement) => boolean): Statement;
    /**
     * Gets the first statement that matches the provided syntax kind or returns undefined if it doesn't exist.
     * @param kind - Syntax kind to find the node by.
     */
    getStatementByKind<TKind extends SyntaxKind>(kind: TKind): KindToNodeMappingsWithCommentStatements[TKind] | undefined;
    /**
     * Gets the first statement that matches the provided syntax kind or throws if it doesn't exist.
     * @param kind - Syntax kind to find the node by.
     */
    getStatementByKindOrThrow<TKind extends SyntaxKind>(kind: TKind): KindToNodeMappingsWithCommentStatements[TKind];
    /**
     * Add statements.
     * @param textOrWriterFunction - Text or writer function to add the statement or statements with.
     * @returns The statements that were added.
     */
    addStatements(textOrWriterFunction: string | WriterFunction): Statement[];
    /**
     * Inserts statements at the specified index.
     * @param index - Child index to insert at.
     * @param textOrWriterFunction - Text or writer function to write the statement or statements with.
     * @returns The statements that were inserted.
     */
    insertStatements(index: number, textOrWriterFunction: string | WriterFunction): Statement[];
    /**
     * Removes the statement at the specified index.
     * @param index - Child index to remove the statement at.
     */
    removeStatement(index: number): this;
    /**
     * Removes the statements at the specified index range.
     * @param indexRange - The start and end inclusive index range to remove.
     */
    removeStatements(indexRange: [number, number]): this;
    /**
     * Adds an class declaration as a child.
     * @param structure - Structure of the class declaration to add.
     */
    addClass(structure: OptionalKind<ClassDeclarationStructure>): ClassDeclaration;
    /**
     * Adds class declarations as a child.
     * @param structures - Structures of the class declarations to add.
     */
    addClasses(structures: ReadonlyArray<OptionalKind<ClassDeclarationStructure>>): ClassDeclaration[];
    /**
     * Inserts an class declaration as a child.
     * @param index - Child index to insert at.
     * @param structure - Structure of the class declaration to insert.
     */
    insertClass(index: number, structure: OptionalKind<ClassDeclarationStructure>): ClassDeclaration;
    /**
     * Inserts class declarations as a child.
     * @param index - Child index to insert at.
     * @param structures - Structures of the class declarations to insert.
     */
    insertClasses(index: number, structures: ReadonlyArray<OptionalKind<ClassDeclarationStructure>>): ClassDeclaration[];
    /**
     * Gets the direct class declaration children.
     */
    getClasses(): ClassDeclaration[];
    /**
     * Gets a class.
     * @param name - Name of the class.
     */
    getClass(name: string): ClassDeclaration | undefined;
    /**
     * Gets a class.
     * @param findFunction - Function to use to find the class.
     */
    getClass(findFunction: (declaration: ClassDeclaration) => boolean): ClassDeclaration | undefined;
    /**
     * Gets a class or throws if it doesn't exist.
     * @param name - Name of the class.
     */
    getClassOrThrow(name: string): ClassDeclaration;
    /**
     * Gets a class or throws if it doesn't exist.
     * @param findFunction - Function to use to find the class.
     */
    getClassOrThrow(findFunction: (declaration: ClassDeclaration) => boolean): ClassDeclaration;
    /**
     * Adds an enum declaration as a child.
     * @param structure - Structure of the enum declaration to add.
     */
    addEnum(structure: OptionalKind<EnumDeclarationStructure>): EnumDeclaration;
    /**
     * Adds enum declarations as a child.
     * @param structures - Structures of the enum declarations to add.
     */
    addEnums(structures: ReadonlyArray<OptionalKind<EnumDeclarationStructure>>): EnumDeclaration[];
    /**
     * Inserts an enum declaration as a child.
     * @param index - Child index to insert at.
     * @param structure - Structure of the enum declaration to insert.
     */
    insertEnum(index: number, structure: OptionalKind<EnumDeclarationStructure>): EnumDeclaration;
    /**
     * Inserts enum declarations as a child.
     * @param index - Child index to insert at.
     * @param structures - Structures of the enum declarations to insert.
     */
    insertEnums(index: number, structures: ReadonlyArray<OptionalKind<EnumDeclarationStructure>>): EnumDeclaration[];
    /**
     * Gets the direct enum declaration children.
     */
    getEnums(): EnumDeclaration[];
    /**
     * Gets an enum.
     * @param name - Name of the enum.
     */
    getEnum(name: string): EnumDeclaration | undefined;
    /**
     * Gets an enum.
     * @param findFunction - Function to use to find the enum.
     */
    getEnum(findFunction: (declaration: EnumDeclaration) => boolean): EnumDeclaration | undefined;
    /**
     * Gets an enum or throws if it doesn't exist.
     * @param name - Name of the enum.
     */
    getEnumOrThrow(name: string): EnumDeclaration;
    /**
     * Gets an enum or throws if it doesn't exist.
     * @param findFunction - Function to use to find the enum.
     */
    getEnumOrThrow(findFunction: (declaration: EnumDeclaration) => boolean): EnumDeclaration;
    /**
     * Adds a function declaration as a child.
     * @param structure - Structure of the function declaration to add.
     */
    addFunction(structure: OptionalKind<FunctionDeclarationStructure>): FunctionDeclaration;
    /**
     * Adds function declarations as a child.
     * @param structures - Structures of the function declarations to add.
     */
    addFunctions(structures: ReadonlyArray<OptionalKind<FunctionDeclarationStructure>>): FunctionDeclaration[];
    /**
     * Inserts an function declaration as a child.
     * @param index - Child index to insert at.
     * @param structure - Structure of the function declaration to insert.
     */
    insertFunction(index: number, structure: OptionalKind<FunctionDeclarationStructure>): FunctionDeclaration;
    /**
     * Inserts function declarations as a child.
     * @param index - Child index to insert at.
     * @param structures - Structures of the function declarations to insert.
     */
    insertFunctions(index: number, structures: ReadonlyArray<OptionalKind<FunctionDeclarationStructure>>): FunctionDeclaration[];
    /**
     * Gets the direct function declaration children.
     */
    getFunctions(): FunctionDeclaration[];
    /**
     * Gets a function.
     * @param name - Name of the function.
     */
    getFunction(name: string): FunctionDeclaration | undefined;
    /**
     * Gets a function.
     * @param findFunction - Function to use to find the function.
     */
    getFunction(findFunction: (declaration: FunctionDeclaration) => boolean): FunctionDeclaration | undefined;
    /**
     * Gets a function or throws if it doesn't exist.
     * @param name - Name of the function.
     */
    getFunctionOrThrow(name: string): FunctionDeclaration;
    /**
     * Gets a function or throws if it doesn't exist.
     * @param findFunction - Function to use to find the function.
     */
    getFunctionOrThrow(findFunction: (declaration: FunctionDeclaration) => boolean): FunctionDeclaration;
    /**
     * Adds a interface declaration as a child.
     * @param structure - Structure of the interface declaration to add.
     */
    addInterface(structure: OptionalKind<InterfaceDeclarationStructure>): InterfaceDeclaration;
    /**
     * Adds interface declarations as a child.
     * @param structures - Structures of the interface declarations to add.
     */
    addInterfaces(structures: ReadonlyArray<OptionalKind<InterfaceDeclarationStructure>>): InterfaceDeclaration[];
    /**
     * Inserts an interface declaration as a child.
     * @param index - Child index to insert at.
     * @param structure - Structure of the interface declaration to insert.
     */
    insertInterface(index: number, structure: OptionalKind<InterfaceDeclarationStructure>): InterfaceDeclaration;
    /**
     * Inserts interface declarations as a child.
     * @param index - Child index to insert at.
     * @param structures - Structures of the interface declarations to insert.
     */
    insertInterfaces(index: number, structures: ReadonlyArray<OptionalKind<InterfaceDeclarationStructure>>): InterfaceDeclaration[];
    /**
     * Gets the direct interface declaration children.
     */
    getInterfaces(): InterfaceDeclaration[];
    /**
     * Gets an interface.
     * @param name - Name of the interface.
     */
    getInterface(name: string): InterfaceDeclaration | undefined;
    /**
     * Gets an interface.
     * @param findFunction - Function to use to find the interface.
     */
    getInterface(findFunction: (declaration: InterfaceDeclaration) => boolean): InterfaceDeclaration | undefined;
    /**
     * Gets an interface or throws if it doesn't exist.
     * @param name - Name of the interface.
     */
    getInterfaceOrThrow(name: string): InterfaceDeclaration;
    /**
     * Gets an interface or throws if it doesn't exist.
     * @param findFunction - Function to use to find the interface.
     */
    getInterfaceOrThrow(findFunction: (declaration: InterfaceDeclaration) => boolean): InterfaceDeclaration;
    /**
     * Adds a namespace declaration as a child.
     * @param structure - Structure of the namespace declaration to add.
     */
    addNamespace(structure: OptionalKind<NamespaceDeclarationStructure>): NamespaceDeclaration;
    /**
     * Adds namespace declarations as a child.
     * @param structures - Structures of the namespace declarations to add.
     */
    addNamespaces(structures: ReadonlyArray<OptionalKind<NamespaceDeclarationStructure>>): NamespaceDeclaration[];
    /**
     * Inserts an namespace declaration as a child.
     * @param index - Child index to insert at.
     * @param structure - Structure of the namespace declaration to insert.
     */
    insertNamespace(index: number, structure: OptionalKind<NamespaceDeclarationStructure>): NamespaceDeclaration;
    /**
     * Inserts namespace declarations as a child.
     * @param index - Child index to insert at.
     * @param structures - Structures of the namespace declarations to insert.
     */
    insertNamespaces(index: number, structures: ReadonlyArray<OptionalKind<NamespaceDeclarationStructure>>): NamespaceDeclaration[];
    /**
     * Gets the direct namespace declaration children.
     */
    getNamespaces(): NamespaceDeclaration[];
    /**
     * Gets a namespace.
     * @param name - Name of the namespace.
     */
    getNamespace(name: string): NamespaceDeclaration | undefined;
    /**
     * Gets a namespace.
     * @param findFunction - Function to use to find the namespace.
     */
    getNamespace(findFunction: (declaration: NamespaceDeclaration) => boolean): NamespaceDeclaration | undefined;
    /**
     * Gets a namespace or throws if it doesn't exist.
     * @param name - Name of the namespace.
     */
    getNamespaceOrThrow(name: string): NamespaceDeclaration;
    /**
     * Gets a namespace or throws if it doesn't exist.
     * @param findFunction - Function to use to find the namespace.
     */
    getNamespaceOrThrow(findFunction: (declaration: NamespaceDeclaration) => boolean): NamespaceDeclaration;
    /**
     * Adds a type alias declaration as a child.
     * @param structure - Structure of the type alias declaration to add.
     */
    addTypeAlias(structure: OptionalKind<TypeAliasDeclarationStructure>): TypeAliasDeclaration;
    /**
     * Adds type alias declarations as a child.
     * @param structures - Structures of the type alias declarations to add.
     */
    addTypeAliases(structures: ReadonlyArray<OptionalKind<TypeAliasDeclarationStructure>>): TypeAliasDeclaration[];
    /**
     * Inserts an type alias declaration as a child.
     * @param index - Child index to insert at.
     * @param structure - Structure of the type alias declaration to insert.
     */
    insertTypeAlias(index: number, structure: OptionalKind<TypeAliasDeclarationStructure>): TypeAliasDeclaration;
    /**
     * Inserts type alias declarations as a child.
     * @param index - Child index to insert at.
     * @param structures - Structures of the type alias declarations to insert.
     */
    insertTypeAliases(index: number, structures: ReadonlyArray<OptionalKind<TypeAliasDeclarationStructure>>): TypeAliasDeclaration[];
    /**
     * Gets the direct type alias declaration children.
     */
    getTypeAliases(): TypeAliasDeclaration[];
    /**
     * Gets a type alias.
     * @param name - Name of the type alias.
     */
    getTypeAlias(name: string): TypeAliasDeclaration | undefined;
    /**
     * Gets a type alias.
     * @param findFunction - Function to use to find the type alias.
     */
    getTypeAlias(findFunction: (declaration: TypeAliasDeclaration) => boolean): TypeAliasDeclaration | undefined;
    /**
     * Gets a type alias or throws if it doesn't exist.
     * @param name - Name of the type alias.
     */
    getTypeAliasOrThrow(name: string): TypeAliasDeclaration;
    /**
     * Gets a type alias or throws if it doesn't exist.
     * @param findFunction - Function to use to find the type alias.
     */
    getTypeAliasOrThrow(findFunction: (declaration: TypeAliasDeclaration) => boolean): TypeAliasDeclaration;
    /**
     * Adds a variable statement.
     * @param structure - Structure of the variable statement.
     */
    addVariableStatement(structure: OptionalKind<VariableStatementStructure>): VariableStatement;
    /**
     * Adds variable statements.
     * @param structures - Structures of the variable statements.
     */
    addVariableStatements(structures: ReadonlyArray<OptionalKind<VariableStatementStructure>>): VariableStatement[];
    /**
     * Inserts a variable statement.
     * @param structure - Structure of the variable statement.
     */
    insertVariableStatement(index: number, structure: OptionalKind<VariableStatementStructure>): VariableStatement;
    /**
     * Inserts variable statements.
     * @param structures - Structures of the variable statements.
     */
    insertVariableStatements(index: number, structures: ReadonlyArray<OptionalKind<VariableStatementStructure>>): VariableStatement[];
    /**
     * Gets the direct variable statement children.
     */
    getVariableStatements(): VariableStatement[];
    /**
     * Gets a variable statement.
     * @param name - Name of one of the variable statement's declarations.
     */
    getVariableStatement(name: string): VariableStatement | undefined;
    /**
     * Gets a variable statement.
     * @param findFunction - Function to use to find the variable statement.
     */
    getVariableStatement(findFunction: (declaration: VariableStatement) => boolean): VariableStatement | undefined;
    /**
     * Gets a variable statement or throws if it doesn't exist.
     * @param name - Name of one of the variable statement's declarations.
     */
    getVariableStatementOrThrow(name: string): VariableStatement;
    /**
     * Gets a variable statement or throws if it doesn't exist.
     * @param findFunction - Function to use to find the variable statement.
     */
    getVariableStatementOrThrow(findFunction: (declaration: VariableStatement) => boolean): VariableStatement;
    /**
     * Gets all the variable declarations within all the variable declarations of the direct variable statement children.
     */
    getVariableDeclarations(): VariableDeclaration[];
    /**
     * Gets a variable declaration.
     * @param name - Name of the variable declaration.
     */
    getVariableDeclaration(name: string): VariableDeclaration | undefined;
    /**
     * Gets a variable declaration.
     * @param findFunction - Function to use to find the variable declaration.
     */
    getVariableDeclaration(findFunction: (declaration: VariableDeclaration) => boolean): VariableDeclaration | undefined;
    /**
     * Gets a variable declaration or throws if it doesn't exist.
     * @param name - Name of the variable declaration.
     */
    getVariableDeclarationOrThrow(name: string): VariableDeclaration;
    /**
     * Gets a variable declaration or throws if it doesn't exist.
     * @param findFunction - Function to use to find the variable declaration.
     */
    getVariableDeclarationOrThrow(findFunction: (declaration: VariableDeclaration) => boolean): VariableDeclaration;
}

declare type StatementedNodeExtensionType = Node<ts.SourceFile | ts.FunctionDeclaration | ts.ModuleDeclaration | ts.FunctionLikeDeclaration | ts.CaseClause | ts.DefaultClause | ts.ModuleBlock>;

export interface KindToNodeMappingsWithCommentStatements extends ImplementedKindToNodeMappings {
    [SyntaxKind.SingleLineCommentTrivia]: CommentStatement;
    [SyntaxKind.MultiLineCommentTrivia]: CommentStatement;
    [kind: number]: Node;
}

export declare class SwitchStatement extends Statement<ts.SwitchStatement> {
    /**
     * Gets this switch statement's expression.
     */
    getExpression(): Expression;
    /**
     * Gets this switch statement's case block.
     */
    getCaseBlock(): CaseBlock;
    /**
     * Gets the switch statement's case block's clauses.
     */
    getClauses(): CaseOrDefaultClause[];
    /**
     * Removes the specified clause based on the provided index.
     * @param index - Index.
     */
    removeClause(index: number): CaseBlock;
    /**
     * Removes the specified clauses based on the provided index range.
     * @param indexRange - Index range.
     */
    removeClauses(indexRange: [number, number]): CaseBlock;
}

declare const ThrowStatementBase: typeof Statement;

export declare class ThrowStatement extends ThrowStatementBase<ts.ThrowStatement> {
    /**
     * Gets the throw statement's expression.
     */
    getExpression(): Expression | undefined;
    /**
     * Gets the throw statement's expression or throws undefined if it doesn't exist.
     */
    getExpressionOrThrow(): Expression;
}

declare const TryStatementBase: typeof Statement;

export declare class TryStatement extends TryStatementBase<ts.TryStatement> {
    /**
     * Gets this try statement's try block.
     */
    getTryBlock(): Block;
    /**
     * Gets this try statement's catch clause or undefined if none exists.
     */
    getCatchClause(): CatchClause | undefined;
    /**
     * Gets this try statement's catch clause or throws if none exists.
     */
    getCatchClauseOrThrow(): CatchClause;
    /**
     * Gets this try statement's finally block or undefined if none exists.
     */
    getFinallyBlock(): Block | undefined;
    /**
     * Gets this try statement's finally block or throws if none exists.
     */
    getFinallyBlockOrThrow(): Block;
}

declare const VariableStatementBase: Constructor<NamespaceChildableNode> & Constructor<JSDocableNode> & Constructor<AmbientableNode> & Constructor<ExportableNode> & Constructor<ModifierableNode> & typeof Statement;

export declare class VariableStatement extends VariableStatementBase<ts.VariableStatement> {
    /**
     * Get variable declaration list.
     */
    getDeclarationList(): VariableDeclarationList;
    /**
     * Get the variable declarations.
     */
    getDeclarations(): VariableDeclaration[];
    /**
     * Gets the variable declaration kind.
     */
    getDeclarationKind(): VariableDeclarationKind;
    /**
     * Gets the variable declaration kind keyword.
     */
    getDeclarationKindKeyword(): Node<ts.Node>;
    /**
     * Sets the variable declaration kind.
     * @param type - Type to set.
     */
    setDeclarationKind(type: VariableDeclarationKind): VariableDeclarationList;
    /**
     * Add a variable declaration to the statement.
     * @param structure - Structure representing the variable declaration to add.
     */
    addDeclaration(structure: VariableDeclarationStructure): VariableDeclaration;
    /**
     * Adds variable declarations to the statement.
     * @param structures - Structures representing the variable declarations to add.
     */
    addDeclarations(structures: ReadonlyArray<VariableDeclarationStructure>): VariableDeclaration[];
    /**
     * Inserts a variable declaration at the specified index within the statement.
     * @param index - Child index to insert at.
     * @param structure - Structure representing the variable declaration to insert.
     */
    insertDeclaration(index: number, structure: VariableDeclarationStructure): VariableDeclaration;
    /**
     * Inserts variable declarations at the specified index within the statement.
     * @param index - Child index to insert at.
     * @param structures - Structures representing the variable declarations to insert.
     */
    insertDeclarations(index: number, structures: ReadonlyArray<VariableDeclarationStructure>): VariableDeclaration[];
    /**
     * Sets the node from a structure.
     * @param structure - Structure to set the node with.
     */
    set(structure: Partial<VariableStatementStructure>): this;
    /**
     * Gets the structure equivalent to this node.
     */
    getStructure(): VariableStatementStructure;
}

declare const WhileStatementBase: typeof IterationStatement;

export declare class WhileStatement extends WhileStatementBase<ts.WhileStatement> {
    /**
     * Gets this while statement's expression.
     */
    getExpression(): Expression;
}

export declare class WithStatement extends Statement<ts.WithStatement> {
    /**
     * Gets this with statement's expression.
     */
    getExpression(): Expression;
    /**
     * Gets this with statement's statement.
     */
    getStatement(): Statement;
}

export declare class ArrayTypeNode extends TypeNode<ts.ArrayTypeNode> {
    /**
     * Gets the array type node's element type node.
     */
    getElementTypeNode(): TypeNode;
}

export declare class ConstructorTypeNode extends FunctionOrConstructorTypeNodeBase<ts.ConstructorTypeNode> {
}

declare const ExpressionWithTypeArgumentsBase: Constructor<LeftHandSideExpressionedNode> & typeof TypeNode;

export declare class ExpressionWithTypeArguments extends ExpressionWithTypeArgumentsBase<ts.ExpressionWithTypeArguments> {
    /**
     * Gets the type arguments.
     */
    getTypeArguments(): TypeNode[];
}

declare const FunctionTypeNodeBase: Constructor<TypeParameteredNode> & typeof FunctionOrConstructorTypeNodeBase;

export declare class FunctionTypeNode extends FunctionTypeNodeBase<ts.FunctionTypeNode> {
}

declare const FunctionOrConstructorTypeNodeBaseBase: Constructor<SignaturedDeclaration> & typeof TypeNode;

export declare class FunctionOrConstructorTypeNodeBase<T extends ts.FunctionOrConstructorTypeNode = ts.FunctionOrConstructorTypeNode> extends FunctionOrConstructorTypeNodeBaseBase<T> {
}

declare const ImportTypeNodeBase: Constructor<TypeArgumentedNode> & typeof TypeNode;

export declare class ImportTypeNode extends ImportTypeNodeBase<ts.ImportTypeNode> {
    /**
     * Sets the argument text.
     * @param text - Text of the argument.
     */
    setArgument(text: string): this;
    /**
     * Gets the argument passed into the import type.
     */
    getArgument(): TypeNode;
    /**
     * Sets the qualifier text.
     * @param text - Text.
     */
    setQualifier(text: string): this;
    /**
     * Gets the qualifier of the import type if it exists or throws
     */
    getQualifierOrThrow(): EntityName;
    /**
     * Gets the qualifier of the import type if it exists or returns undefined.
     */
    getQualifier(): EntityName | undefined;
}

export declare class IndexedAccessTypeNode extends TypeNode<ts.IndexedAccessTypeNode> {
    /**
     * Gets the indexed access type node's object type node.
     *
     * This is `MyObjectType` in `MyObjectType["myIndex"]`.
     */
    getObjectTypeNode(): TypeNode;
    /**
     * Gets the indexed access type node's index type node.
     *
     * This is `"myIndex"` in `MyObjectType["myIndex"]`.
     */
    getIndexTypeNode(): TypeNode;
}

export declare class IntersectionTypeNode extends TypeNode<ts.IntersectionTypeNode> {
    /**
     * Gets the intersection type nodes.
     */
    getTypeNodes(): TypeNode[];
}

export declare class LiteralTypeNode extends TypeNode<ts.LiteralTypeNode> {
    /**
     * Gets the literal type node's literal.
     */
    getLiteral(): BooleanLiteral | LiteralExpression | PrefixUnaryExpression;
}

export declare class ParenthesizedTypeNode extends TypeNode<ts.ParenthesizedTypeNode> {
    /**
     * Gets the node within the parentheses.
     */
    getTypeNode(): TypeNode;
    /**
     * Sets the type within the parentheses.
     * @param textOrWriterFunction - Text or writer function to set the type with.
     */
    setType(textOrWriterFunction: string | WriterFunction): this;
}

export declare class TupleTypeNode extends TypeNode<ts.TupleTypeNode> {
    /**
     * Gets the tuple element type nodes.
     */
    getElementTypeNodes(): TypeNode[];
}

declare const TypeAliasDeclarationBase: Constructor<TypeParameteredNode> & Constructor<TypedNode> & Constructor<JSDocableNode> & Constructor<AmbientableNode> & Constructor<ExportableNode> & Constructor<ModifierableNode> & Constructor<NamedNode> & typeof Statement;

export declare class TypeAliasDeclaration extends TypeAliasDeclarationBase<ts.TypeAliasDeclaration> {
    /**
     * Sets the node from a structure.
     * @param structure - Structure to set the node with.
     */
    set(structure: Partial<TypeAliasDeclarationStructure>): this;
    /**
     * Gets the structure equivalent to this node.
     */
    getStructure(): TypeAliasDeclarationStructure;
}

declare const TypeLiteralNodeBase: Constructor<TypeElementMemberedNode> & typeof TypeNode;

export declare class TypeLiteralNode extends TypeLiteralNodeBase<ts.TypeLiteralNode> {
}

export declare class TypeNode<T extends ts.TypeNode = ts.TypeNode> extends Node<T> {
}

declare const TypeParameterDeclarationBase: Constructor<NamedNode> & typeof Node;

export declare class TypeParameterDeclaration extends TypeParameterDeclarationBase<ts.TypeParameterDeclaration> {
    /**
     * Gets the constraint of the type parameter.
     */
    getConstraint(): TypeNode | undefined;
    /**
     * Gets the constraint of the type parameter or throws if it doesn't exist.
     */
    getConstraintOrThrow(): TypeNode<ts.TypeNode>;
    /**
     * Sets the type parameter constraint.
     * @param text - Text to set as the constraint.
     */
    setConstraint(text: string | WriterFunction): this;
    /**
     * Removes the constraint type node.
     */
    removeConstraint(): this;
    /**
     * Gets the default node of the type parameter.
     */
    getDefault(): TypeNode | undefined;
    /**
     * Gets the default node of the type parameter or throws if it doesn't exist.
     */
    getDefaultOrThrow(): TypeNode<ts.TypeNode>;
    /**
     * Sets the type parameter default type node.
     * @param text - Text to set as the default type node.
     */
    setDefault(text: string | WriterFunction): this;
    /**
     * Removes the default type node.
     */
    removeDefault(): this;
    /**
     * Removes this type parameter.
     */
    remove(): void;
    /**
     * Sets the node from a structure.
     * @param structure - Structure to set the node with.
     */
    set(structure: Partial<TypeParameterDeclarationStructure>): this;
    /**
     * Gets the structure equivalent to this node.
     */
    getStructure(): TypeParameterDeclarationStructure;
}

export declare class TypeReferenceNode extends TypeNode<ts.TypeReferenceNode> {
    /**
     * Gets the type name.
     */
    getTypeName(): EntityName;
    /**
     * Gets the type arguments.
     */
    getTypeArguments(): TypeNode[];
}

export declare class UnionTypeNode extends TypeNode<ts.UnionTypeNode> {
    /**
     * Gets the union type nodes.
     */
    getTypeNodes(): TypeNode[];
}

declare const VariableDeclarationBase: Constructor<ExportGetableNode> & Constructor<ExclamationTokenableNode> & Constructor<TypedNode> & Constructor<InitializerExpressionableNode> & Constructor<BindingNamedNode> & typeof Node;

export declare class VariableDeclaration extends VariableDeclarationBase<ts.VariableDeclaration> {
    /**
     * Removes this variable declaration.
     */
    remove(): void;
    /**
     * Gets the corresponding variable statement if it exists. Throws for variable declarations in for statements.
     */
    getVariableStatementOrThrow(): TryStatement & VariableStatement;
    /**
     * Gets the corresponding variable statement if it exists. Returns undefined for variable declarations in for statements.
     */
    getVariableStatement(): (TryStatement & VariableStatement) | undefined;
    /**
     * Sets the node from a structure.
     * @param structure - Structure to set the node with.
     */
    set(structure: Partial<VariableDeclarationStructure>): this;
    /**
     * Gets the structure equivalent to this node.
     */
    getStructure(): VariableDeclarationStructure;
}
export declare enum VariableDeclarationKind {
    Var = "var",
    Let = "let",
    Const = "const"
}

declare const VariableDeclarationListBase: Constructor<ModifierableNode> & typeof Node;

export declare class VariableDeclarationList extends VariableDeclarationListBase<ts.VariableDeclarationList> {
    /**
     * Get the variable declarations.
     */
    getDeclarations(): VariableDeclaration[];
    /**
     * Gets the variable declaration kind.
     */
    getDeclarationKind(): VariableDeclarationKind;
    /**
     * Gets the variable declaration kind keyword.
     */
    getDeclarationKindKeyword(): Node;
    /**
     * Sets the variable declaration kind.
     * @param type - Type to set.
     */
    setDeclarationKind(type: VariableDeclarationKind): this;
    /**
     * Add a variable declaration to the statement.
     * @param structure - Structure representing the variable declaration to add.
     */
    addDeclaration(structure: VariableDeclarationStructure): VariableDeclaration;
    /**
     * Adds variable declarations to the statement.
     * @param structures - Structures representing the variable declarations to add.
     */
    addDeclarations(structures: ReadonlyArray<VariableDeclarationStructure>): VariableDeclaration[];
    /**
     * Inserts a variable declaration at the specified index within the statement.
     * @param index - Child index to insert at.
     * @param structure - Structure representing the variable declaration to insert.
     */
    insertDeclaration(index: number, structure: VariableDeclarationStructure): VariableDeclaration;
    /**
     * Inserts variable declarations at the specified index within the statement.
     * @param index - Child index to insert at.
     * @param structures - Structures representing the variable declarations to insert.
     */
    insertDeclarations(index: number, structures: ReadonlyArray<VariableDeclarationStructure>): VariableDeclaration[];
    /**
     * Sets the node from a structure.
     * @param structure - Structure to set the node with.
     */
    set(structure: Partial<VariableDeclarationListStructure>): this;
    /**
     * Gets the structure equivalent to this node.
     */
    getStructure(): VariableDeclarationListStructure;
}

export declare class Signature {
    private constructor();
    /**
     * Gets the underlying compiler signature.
     */
    readonly compilerSignature: ts.Signature;
    /**
     * Gets the type parameters.
     */
    getTypeParameters(): TypeParameter[];
    /**
     * Gets the parameters.
     */
    getParameters(): Symbol[];
    /**
     * Gets the signature return type.
     */
    getReturnType(): Type;
    /**
     * Get the documentation comments.
     */
    getDocumentationComments(): SymbolDisplayPart[];
    /**
     * Gets the JS doc tags.
     */
    getJsDocTags(): JSDocTagInfo[];
    /**
     * Gets the signature's declaration.
     */
    getDeclaration(): MethodSignature | MethodDeclaration | ConstructorDeclaration | GetAccessorDeclaration | SetAccessorDeclaration | CallSignatureDeclaration | ConstructSignatureDeclaration | IndexSignatureDeclaration | FunctionTypeNode | ConstructorTypeNode | FunctionExpression | ArrowFunction | FunctionDeclaration | JSDocFunctionType;
}

export declare class Symbol {
    /**
     * Gets the underlying compiler symbol.
     */
    readonly compilerSymbol: ts.Symbol;
    private constructor();
    /**
     * Gets the symbol name.
     */
    getName(): string;
    /**
     * Gets the escaped name.
     */
    getEscapedName(): string;
    /**
     * Gets the aliased symbol or throws if it doesn't exist.
     */
    getAliasedSymbolOrThrow(): Symbol;
    /**
     * Gets the aliased symbol or returns undefined if it doesn't exist.
     */
    getAliasedSymbol(): Symbol | undefined;
    /**
     * Gets if the symbol is an alias.
     */
    isAlias(): boolean;
    /**
     * Gets the symbol flags.
     */
    getFlags(): SymbolFlags;
    /**
     * Gets if the symbol has the specified flags.
     * @param flags - Flags to check if the symbol has.
     */
    hasFlags(flags: SymbolFlags): boolean;
    /**
     * Gets the value declaration of a symbol or throws if it doesn't exist.
     */
    getValueDeclarationOrThrow(): Node;
    /**
     * Gets the value declaration of the symbol or returns undefined if it doesn't exist.
     */
    getValueDeclaration(): Node | undefined;
    /**
     * Gets the symbol declarations.
     */
    getDeclarations(): Node[];
    /**
     * Gets the export of the symbol by the specified name or throws if not exists.
     * @param name - Name of the export.
     */
    getExportByNameOrThrow(name: string): Symbol;
    /**
     * Gets the export of the symbol by the specified name or returns undefined if not exists.
     * @param name - Name of the export.
     */
    getExportByName(name: string): Symbol | undefined;
    /**
     * Gets the exports from the symbol.
     */
    getExports(): Symbol[];
    /**
     * Gets the global export of the symbol by the specified name or throws if not exists.
     * @param name - Name of the global export.
     */
    getGlobalExportByNameOrThrow(name: string): Symbol;
    /**
     * Gets the global export of the symbol by the specified name or returns undefined if not exists.
     * @param name - Name of the global export.
     */
    getGlobalExportByName(name: string): Symbol | undefined;
    /**
     * Gets the global exports from the symbol.
     */
    getGlobalExports(): Symbol[];
    /**
     * Gets the member of the symbol by the specified name or throws if not exists.
     * @param name - Name of the export.
     */
    getMemberByNameOrThrow(name: string): Symbol;
    /**
     * Gets the member of the symbol by the specified name or returns undefined if not exists.
     * @param name - Name of the member.
     */
    getMemberByName(name: string): Symbol | undefined;
    /**
     * Gets the members of the symbol
     */
    getMembers(): Symbol[];
    /**
     * Gets the declared type of the symbol.
     */
    getDeclaredType(): Type;
    /**
     * Gets the type of the symbol at a location.
     * @param node - Location to get the type at for this symbol.
     */
    getTypeAtLocation(node: Node): Type<ts.Type>;
    /**
     * Gets the fully qualified name.
     */
    getFullyQualifiedName(): string;
}

export interface FormatCodeSettings extends ts.FormatCodeSettings {
    ensureNewLineAtEndOfFile?: boolean;
}
/**
 * Options for renaming a node.
 */
export interface RenameOptions {
    /**
     * Whether comments referencing this node should be renamed.
     * @remarks False by default.
     */
    renameInComments?: boolean;
    /**
     * Whether strings referencing this node should be renamed.
     * @remarks False by default.
     */
    renameInStrings?: boolean;
}

/**
 * User preferences for refactoring.
 */
export interface UserPreferences extends ts.UserPreferences {
}

export declare class LanguageService {
    private readonly _compilerObject;
    private readonly _compilerHost;
    private _program;
    /**
     * Gets the compiler language service.
     */
    readonly compilerObject: ts.LanguageService;
    private constructor();
    /**
     * Gets the language service's program.
     */
    getProgram(): Program;
    /**
     * Rename the specified node.
     * @param node - Node to rename.
     * @param newName - New name for the node.
     * @param options - Options for renaming the node.
     */
    renameNode(node: Node, newName: string, options?: RenameOptions): void;
    /**
     * Rename the provided rename locations.
     * @param renameLocations - Rename locations.
     * @param newName - New name for the node.
     */
    renameLocations(renameLocations: ReadonlyArray<RenameLocation>, newName: string): void;
    /**
     * Gets the definitions for the specified node.
     * @param node - Node.
     */
    getDefinitions(node: Node): DefinitionInfo[];
    /**
     * Gets the definitions at the specified position.
     * @param sourceFile - Source file.
     * @param pos - Position.
     */
    getDefinitionsAtPosition(sourceFile: SourceFile, pos: number): DefinitionInfo[];
    /**
     * Gets the implementations for the specified node.
     * @param node - Node.
     */
    getImplementations(node: Node): ImplementationLocation[];
    /**
     * Gets the implementations at the specified position.
     * @param sourceFile - Source file.
     * @param pos - Position.
     */
    getImplementationsAtPosition(sourceFile: SourceFile, pos: number): ImplementationLocation[];
    /**
     * Finds references based on the specified node.
     * @param node - Node to find references for.
     */
    findReferences(node: Node): ReferencedSymbol[];
    /**
     * Finds the nodes that reference the definition(s) of the specified node.
     * @param node - Node.
     */
    findReferencesAsNodes(node: Node): Node<ts.Node>[];
    /**
     * Finds references based on the specified position.
     * @param sourceFile - Source file.
     * @param pos - Position to find the reference at.
     */
    findReferencesAtPosition(sourceFile: SourceFile, pos: number): ReferencedSymbol[];
    /**
     * Find the rename locations for the specified node.
     * @param node - Node to get the rename locations for.
     * @param options - Options for renaming.
     */
    findRenameLocations(node: Node, options?: RenameOptions): RenameLocation[];
    /**
     * Gets the suggestion diagnostics.
     * @param filePathOrSourceFile - The source file or file path to get suggestions for.
     */
    getSuggestionDiagnostics(filePathOrSourceFile: SourceFile | string): DiagnosticWithLocation[];
    /**
     * Gets the formatting edits for a range.
     * @param filePath - File path.
     * @param range - Position range.
     * @param formatSettings - Format code settings.
     */
    getFormattingEditsForRange(filePath: string, range: [number, number], formatSettings: FormatCodeSettings): TextChange[];
    /**
     * Gets the formatting edits for a document.
     * @param filePath - File path of the source file.
     * @param formatSettings - Format code settings.
     */
    getFormattingEditsForDocument(filePath: string, formatSettings: FormatCodeSettings): TextChange[];
    /**
     * Gets the formatted text for a document.
     * @param filePath - File path of the source file.
     * @param formatSettings - Format code settings.
     */
    getFormattedDocumentText(filePath: string, formatSettings: FormatCodeSettings): string;
    /**
     * Gets the emit output of a source file.
     * @param sourceFile - Source file.
     * @param emitOnlyDtsFiles - Whether to only emit the d.ts files.
     */
    getEmitOutput(sourceFile: SourceFile, emitOnlyDtsFiles?: boolean): EmitOutput;
    /**
     * Gets the emit output of a source file.
     * @param filePath - File path.
     * @param emitOnlyDtsFiles - Whether to only emit the d.ts files.
     */
    getEmitOutput(filePath: string, emitOnlyDtsFiles?: boolean): EmitOutput;
    /**
     * Gets the indentation at the specified position.
     * @param sourceFile - Source file.
     * @param position - Position.
     * @param settings - Editor settings.
     */
    getIdentationAtPosition(sourceFile: SourceFile, position: number, settings?: EditorSettings): number;
    /**
     * Gets the indentation at the specified position.
     * @param filePath - File path.
     * @param position - Position.
     * @param settings - Editor settings.
     */
    getIdentationAtPosition(filePath: string, position: number, settings?: EditorSettings): number;
    /**
     * Gets the file text changes for organizing the imports in a source file.
     *
     * @param sourceFile - Source file.
     * @param formatSettings - Format code settings.
     * @param userPreferences - User preferences for refactoring.
     */
    organizeImports(sourceFile: SourceFile, formatSettings?: FormatCodeSettings, userPreferences?: UserPreferences): FileTextChanges[];
    /**
     * Gets the file text changes for organizing the imports in a source file.
     *
     * @param filePath - File path of the source file.
     * @param formatSettings - Format code settings.
     * @param userPreferences - User preferences for refactoring.
     */
    organizeImports(filePath: string, formatSettings?: FormatCodeSettings, userPreferences?: UserPreferences): FileTextChanges[];
    /**
     * Gets the edit information for applying a refactor at a the provided position in a source file.
     * @param filePathOrSourceFile - File path or source file to get the edits for.
     * @param formatSettings - Fomat code settings.
     * @param positionOrRange - Position in the source file where to apply given refactor.
     * @param refactorName - Refactor name.
     * @param actionName - Refactor action name.
     * @param preferences - User preferences for refactoring.
     */
    getEditsForRefactor(filePathOrSourceFile: string | SourceFile, formatSettings: FormatCodeSettings, positionOrRange: number | TextRange, refactorName: string, actionName: string, preferences?: UserPreferences): RefactorEditInfo | undefined;
    /**
     * Gets file changes and actions to perform for the provided fixId.
     * @param filePathOrSourceFile - File path or source file to get the combined code fixes for.
     * @param fixId - Identifier for the code fix (ex. "fixMissingImport"). These ids are found in the `ts.codefix` namespace in the compiler api source.
     * @param formatSettings - Format code settings.
     * @param preferences - User preferences for refactoring.
     */
    getCombinedCodeFix(filePathOrSourceFile: string | SourceFile, fixId: {}, formatSettings?: FormatCodeSettings, preferences?: UserPreferences): CombinedCodeActions;
    /**
     * Gets the edit information for applying a code fix at the provided text range in a source file.
     * @param filePathOrSourceFile - File path or source file to get the code fixes for.
     * @param start - Start position of the text range to be fixed.
     * @param end - End position of the text range to be fixed.
     * @param errorCodes - One or more error codes associated with the code fixes to retrieve.
     * @param formatOptions - Format code settings.
     * @param preferences - User preferences for refactoring.
     */
    getCodeFixesAtPosition(filePathOrSourceFile: string | SourceFile, start: number, end: number, errorCodes: ReadonlyArray<number>, formatOptions?: FormatCodeSettings, preferences?: UserPreferences): CodeFixAction[];
    private _getFilePathFromFilePathOrSourceFile;
    private _getFilledSettings;
    private _getFilledUserPreferences;
}

/**
 * Options for emitting from a Program.
 */
export interface ProgramEmitOptions extends EmitOptions {
    writeFile?: ts.WriteFileCallback;
}

/**
 * Options for emitting.
 */
export interface EmitOptions extends EmitOptionsBase {
    /**
     * Optional source file to only emit.
     */
    targetSourceFile?: SourceFile;
}

export interface EmitOptionsBase {
    /**
     * Whether only .d.ts files should be emitted.
     */
    emitOnlyDtsFiles?: boolean;
    /**
     * Transformers to act on the files when emitting.
     */
    customTransformers?: ts.CustomTransformers;
}

/**
 * Wrapper around Program.
 */
export declare class Program {
    private constructor();
    /**
     * Gets the underlying compiler program.
     */
    readonly compilerObject: ts.Program;
    /**
     * Get the program's type checker.
     */
    getTypeChecker(): TypeChecker;
    /**
     * Asynchronously emits the TypeScript files as JavaScript files.
     * @param options - Options for emitting.
     */
    emit(options?: ProgramEmitOptions): Promise<EmitResult>;
    /**
     * Synchronously emits the TypeScript files as JavaScript files.
     * @param options - Options for emitting.
     * @remarks Use `emit()` as the asynchronous version will be much faster.
     */
    emitSync(options?: ProgramEmitOptions): EmitResult;
    /**
     * Emits the TypeScript files to JavaScript files to memory.
     * @param options - Options for emitting.
     */
    emitToMemory(options?: EmitOptions): MemoryEmitResult;
    /**
     * Gets the syntactic diagnostics.
     * @param sourceFile - Optional source file to filter by.
     */
    getSyntacticDiagnostics(sourceFile?: SourceFile): DiagnosticWithLocation[];
    /**
     * Gets the semantic diagnostics.
     * @param sourceFile - Optional source file to filter by.
     */
    getSemanticDiagnostics(sourceFile?: SourceFile): Diagnostic[];
    /**
     * Gets the declaration diagnostics.
     * @param sourceFile - Optional source file to filter by.
     */
    getDeclarationDiagnostics(sourceFile?: SourceFile): DiagnosticWithLocation[];
    /**
     * Gets the global diagnostics.
     */
    getGlobalDiagnostics(): Diagnostic[];
    /**
     * Gets the emit module resolution kind.
     */
    getEmitModuleResolutionKind(): ModuleResolutionKind;
    /**
     * Gets if the provided source file was discovered while loading an external library.
     * @param sourceFile - Source file.
     */
    isSourceFileFromExternalLibrary(sourceFile: SourceFile): boolean;
}

/**
 * Represents a code action.
 */
export declare class CodeAction<TCompilerObject extends ts.CodeAction = ts.CodeAction> {
    protected constructor();
    /** Gets the compiler object. */
    readonly compilerObject: TCompilerObject;
    /** Description of the code action. */
    getDescription(): string;
    /** Text changes to apply to each file as part of the code action. */
    getChanges(): FileTextChanges[];
}

/**
 * Represents file changes.
 *
 * @remarks Commands are currently not implemented.
 */
export declare class CombinedCodeActions {
    private constructor();
    /** Gets the compiler object. */
    readonly compilerObject: ts.CombinedCodeActions;
    /** Text changes to apply to each file. */
    getChanges(): FileTextChanges[];
    /**
     * Executes the combined code actions.
     *
     * WARNING: This will cause all nodes to be forgotten in the changed files.
     * @options - Options used when applying the changes.
     */
    applyChanges(options?: ApplyFileTextChangesOptions): this;
}

/**
 * Represents a code fix action.
 */
export declare class CodeFixAction extends CodeAction<ts.CodeFixAction> {
    /**
     * Short name to identify the fix, for use by telemetry.
     */
    getFixName(): string;
    /**
     * If present, one may call 'getCombinedCodeFix' with this fixId.
     * This may be omitted to indicate that the code fix can't be applied in a group.
     */
    getFixId(): {} | undefined;
    /**
     * Gets the description of the code fix when fixing everything.
     */
    getFixAllDescription(): string | undefined;
}

/**
 * Definition info.
 */
export declare class DefinitionInfo<TCompilerObject extends ts.DefinitionInfo = ts.DefinitionInfo> extends DocumentSpan<TCompilerObject> {
    protected constructor();
    /**
     * Gets the kind.
     */
    getKind(): ts.ScriptElementKind;
    /**
     * Gets the name.
     */
    getName(): string;
    /**
     * Gets the container kind.
     */
    getContainerKind(): ts.ScriptElementKind;
    /**
     * Gets the container name.
     */
    getContainerName(): string;
    /**
     * Gets the declaration node.
     */
    getDeclarationNode(): Node | undefined;
}

/**
 * Diagnostic.
 */
export declare class Diagnostic<TCompilerObject extends ts.Diagnostic = ts.Diagnostic> {
    protected constructor();
    /**
     * Gets the underlying compiler diagnostic.
     */
    readonly compilerObject: TCompilerObject;
    /**
     * Gets the source file.
     */
    getSourceFile(): SourceFile | undefined;
    /**
     * Gets the message text.
     */
    getMessageText(): string | DiagnosticMessageChain;
    /**
     * Gets the line number.
     */
    getLineNumber(): number | undefined;
    /**
     * Gets the start.
     */
    getStart(): number | undefined;
    /**
     * Gets the length.
     */
    getLength(): number | undefined;
    /**
     * Gets the diagnostic category.
     */
    getCategory(): DiagnosticCategory;
    /**
     * Gets the code of the diagnostic.
     */
    getCode(): number;
    /**
     * Gets the source.
     */
    getSource(): string | undefined;
}

/**
 * Diagnostic message chain.
 */
export declare class DiagnosticMessageChain {
    private constructor();
    /**
     * Gets the underlying compiler object.
     */
    readonly compilerObject: ts.DiagnosticMessageChain;
    /**
     * Gets the message text.
     */
    getMessageText(): string;
    /**
     * Gets th enext diagnostic message chain in the chain.
     */
    getNext(): DiagnosticMessageChain | undefined;
    /**
     * Gets the code of the diagnostic message chain.
     */
    getCode(): number;
    /**
     * Gets the category of the diagnostic message chain.
     */
    getCategory(): DiagnosticCategory;
}

export declare class DiagnosticWithLocation extends Diagnostic<ts.DiagnosticWithLocation> {
    private constructor();
    /**
     * Gets the line number.
     */
    getLineNumber(): number;
    /**
     * Gets the start.
     */
    getStart(): number;
    /**
     * Gets the length
     */
    getLength(): number;
    /**
     * Gets the source file.
     */
    getSourceFile(): SourceFile;
}

/**
 * Document span.
 */
export declare class DocumentSpan<TCompilerObject extends ts.DocumentSpan = ts.DocumentSpan> {
    protected constructor();
    /**
     * Gets the compiler object.
     */
    readonly compilerObject: TCompilerObject;
    /**
     * Gets the source file this reference is in.
     */
    getSourceFile(): SourceFile;
    /**
     * Gets the text span.
     */
    getTextSpan(): TextSpan;
    /**
     * Gets the node at the start of the text span.
     */
    getNode(): Node<ts.Node>;
    /**
     * Gets the original text span if the span represents a location that was remapped.
     */
    getOriginalTextSpan(): TextSpan | undefined;
    /**
     * Gets the original file name if the span represents a location that was remapped.
     */
    getOriginalFileName(): string | undefined;
}

/**
 * Output of an emit on a single file.
 */
export declare class EmitOutput {
    private readonly _filePath;
    private constructor();
    /**
     * TypeScript compiler emit result.
     */
    readonly compilerObject: ts.EmitOutput;
    /**
     * Gets if the emit was skipped.
     */
    getEmitSkipped(): boolean;
    /**
     * Gets the output files.
     */
    getOutputFiles(): OutputFile[];
}

/**
 * Result of an emit.
 */
export declare class EmitResult {
    protected constructor();
    /**
     * TypeScript compiler emit result.
     */
    readonly compilerObject: ts.EmitResult;
    /**
     * If the emit was skipped.
     */
    getEmitSkipped(): boolean;
    /**
     * Contains declaration emit diagnostics.
     *
     * If the `noEmitOnError` compiler option is true, this will also include the program's semantic, syntactic, global, options, and if enabled declaration diagnostics.
     * @remarks If you are looking for non-declaration emit diagnostics, then call `Project#getPreEmitDiagnostics()` or get specific diagnostics available from the program.
     */
    getDiagnostics(): Diagnostic<ts.Diagnostic>[];
}

export interface ApplyFileTextChangesOptions {
    /**
     * If a file should be overwritten when the file text change is for a new file, but the file currently exists.
     */
    overwrite?: boolean;
}

export interface ApplyFileTextChangesOptions {
    /** If a file should be overwritten when the file text change is for a new file, but the file currently exists. */
    overwrite?: boolean;
}

export declare class FileTextChanges {
    private constructor();
    /**
     * Gets the file path.
     */
    getFilePath(): string;
    /**
     * Gets the source file if it was in the cache at the time of this class' creation.
     */
    getSourceFile(): SourceFile | undefined;
    /**
     * Gets the text changes
     */
    getTextChanges(): TextChange[];
    /**
     * Applies the text changes to the file. This modifies and possibly creates a new source file.
     *
     * WARNING: This will forget any previously navigated descendant nodes in the source file.
     * @param options - Options for applying the text changes to the file.
     */
    applyChanges(options?: ApplyFileTextChangesOptions): this | undefined;
    /**
     * Gets if this change is for creating a new file.
     */
    isNewFile(): boolean;
}

export declare class ImplementationLocation extends DocumentSpan<ts.ImplementationLocation> {
    private constructor();
    /**
     * Gets the kind.
     */
    getKind(): ts.ScriptElementKind;
    /**
     * Gets the display parts.
     */
    getDisplayParts(): SymbolDisplayPart[];
}

/**
 * The emitted file in memory.
 */
export interface MemoryEmitResultFile {
    /**
     * File path that was emitted to.
     */
    filePath: string;
    /**
     * The text that was emitted.
     */
    text: string;
    /**
     * Whether the byte order mark should be written.
     */
    writeByteOrderMark: boolean;
}

/**
 * Result of an emit to memory.
 */
export declare class MemoryEmitResult extends EmitResult {
    private readonly _files;
    private constructor();
    /**
     * Gets the files that were emitted to memory.
     */
    getFiles(): MemoryEmitResultFile[];
    /**
     * Asynchronously writes the files to the file system.
     */
    saveFiles(): Promise<void[]>;
    /**
     * Synchronously writes the files to the file system.
     * @remarks Use `saveFiles()` as the asynchronous version will be much faster.
     */
    saveFilesSync(): void;
}

/**
 * Output file of an emit.
 */
export declare class OutputFile {
    private constructor();
    /**
     * TypeScript compiler output file.
     */
    readonly compilerObject: ts.OutputFile;
    /**
     * Gets the file path.
     */
    getFilePath(): string;
    /**
     * Gets whether the byte order mark should be written.
     */
    getWriteByteOrderMark(): boolean;
    /**
     * Gets the file text.
     */
    getText(): string;
}

/**
 * Set of edits to make in response to a refactor action, plus an optional location where renaming should be invoked from.
 */
export declare class RefactorEditInfo {
    private constructor();
    /** Gets the compiler refactor edit info. */
    readonly compilerObject: ts.RefactorEditInfo;
    /**
     * Gets refactor file text changes
     */
    getEdits(): FileTextChanges[];
    /**
     * Gets the file path for a rename refactor.
     */
    getRenameFilePath(): string | undefined;
    /**
     * Location where renaming should be invoked from.
     */
    getRenameLocation(): number | undefined;
    /**
     * Executes the combined code actions.
     *
     * WARNING: This will cause all nodes to be forgotten in the changed files.
     * @options - Options used when applying the changes.
     */
    applyChanges(options?: ApplyFileTextChangesOptions): this;
}

/**
 * Referenced symbol.
 */
export declare class ReferencedSymbol {
    private constructor();
    /**
     * Gets the compiler referenced symbol.
     */
    readonly compilerObject: ts.ReferencedSymbol;
    /**
     * Gets the definition.
     */
    getDefinition(): ReferencedSymbolDefinitionInfo;
    /**
     * Gets the references.
     */
    getReferences(): ReferenceEntry[];
}

export declare class ReferencedSymbolDefinitionInfo extends DefinitionInfo<ts.ReferencedSymbolDefinitionInfo> {
    private constructor();
    /**
     * Gets the display parts.
     */
    getDisplayParts(): SymbolDisplayPart[];
}

export declare class ReferenceEntry extends DocumentSpan<ts.ReferenceEntry> {
    private constructor();
    isWriteAccess(): boolean;
    /**
     * If this is the definition reference.
     */
    isDefinition(): boolean;
    isInString(): true | undefined;
}

/**
 * Rename location.
 */
export declare class RenameLocation extends DocumentSpan<ts.RenameLocation> {
}

/**
 * Symbol display part.
 */
export declare class SymbolDisplayPart {
    private constructor();
    /** Gets the compiler symbol display part. */
    readonly compilerObject: ts.SymbolDisplayPart;
    /**
     * Gets the text.
     */
    getText(): string;
    /**
     * Gets the kind.
     *
     * Examples: "text", "lineBreak"
     */
    getKind(): string;
}

/**
 * Represents a text change.
 */
export declare class TextChange {
    private constructor();
    /** Gets the compiler text change. */
    readonly compilerObject: ts.TextChange;
    /**
     * Gets the text span.
     */
    getSpan(): TextSpan;
    /**
     * Gets the new text.
     */
    getNewText(): string;
}

/**
 * Represents a span of text.
 */
export declare class TextSpan {
    private constructor();
    /** Gets the compiler text span. */
    readonly compilerObject: ts.TextSpan;
    /**
     * Gets the start.
     */
    getStart(): number;
    /**
     * Gets the start + length.
     */
    getEnd(): number;
    /**
     * Gets the length.
     */
    getLength(): number;
}

/**
 * Wrapper around the TypeChecker.
 */
export declare class TypeChecker {
    private constructor();
    /**
     * Gets the compiler's TypeChecker.
     */
    readonly compilerObject: ts.TypeChecker;
    /**
     * Gets the ambient module symbols (ex. modules in the @types folder or node_modules).
     */
    getAmbientModules(): Symbol[];
    /**
     * Gets the apparent type of a type.
     * @param type - Type to get the apparent type of.
     */
    getApparentType(type: Type): Type<ts.Type>;
    /**
     * Gets the constant value of a declaration.
     * @param node - Node to get the constant value from.
     */
    getConstantValue(node: EnumMember): string | number | undefined;
    /**
     * Gets the fully qualified name of a symbol.
     * @param symbol - Symbol to get the fully qualified name of.
     */
    getFullyQualifiedName(symbol: Symbol): string;
    /**
     * Gets the type at the specified location.
     * @param node - Node to get the type for.
     */
    getTypeAtLocation(node: Node): Type;
    /**
     * Gets the contextual type of an expression.
     * @param expression - Expression.
     */
    getContextualType(expression: Expression): Type | undefined;
    /**
     * Gets the type of a symbol at the specified location.
     * @param symbol - Symbol to get the type for.
     * @param node - Location to get the type for.
     */
    getTypeOfSymbolAtLocation(symbol: Symbol, node: Node): Type;
    /**
     * Gets the declared type of a symbol.
     * @param symbol - Symbol to get the type for.
     */
    getDeclaredTypeOfSymbol(symbol: Symbol): Type;
    /**
     * Gets the symbol at the specified location or undefined if none exists.
     * @param node - Node to get the symbol for.
     */
    getSymbolAtLocation(node: Node): Symbol | undefined;
    /**
     * Gets the aliased symbol of a symbol.
     * @param symbol - Symbol to get the alias symbol of.
     */
    getAliasedSymbol(symbol: Symbol): Symbol | undefined;
    /**
     * Gets the properties of a type.
     * @param type - Type.
     */
    getPropertiesOfType(type: Type): Symbol[];
    /**
     * Gets the type text
     * @param type - Type to get the text of.
     * @param enclosingNode - Enclosing node.
     * @param typeFormatFlags - Type format flags.
     */
    getTypeText(type: Type, enclosingNode?: Node, typeFormatFlags?: TypeFormatFlags): string;
    /**
     * Gets the return type of a signature.
     * @param signature - Signature to get the return type of.
     */
    getReturnTypeOfSignature(signature: Signature): Type;
    /**
     * Gets a signature from a node.
     * @param node - Node to get the signature from.
     */
    getSignatureFromNode(node: Node<ts.SignatureDeclaration>): Signature | undefined;
    /**
     * Gets the exports of a module.
     * @param moduleSymbol - Module symbol.
     */
    getExportsOfModule(moduleSymbol: Symbol): Symbol[];
    /**
     * Gets the local target symbol of the provided export specifier.
     * @param exportSpecifier - Export specifier.
     */
    getExportSpecifierLocalTargetSymbol(exportSpecifier: ExportSpecifier): Symbol | undefined;
    /**
     * Gets the resolved signature from a node or returns undefined if the signature can't be resolved.
     * @param node - Node to get the signature from.
     */
    getResolvedSignature(node: CallLikeExpression): Signature | undefined;
    /**
     * Gets the resolved signature from a node or throws if the signature cannot be resolved.
     * @param node - Node to get the signature from.
     */
    getResolvedSignatureOrThrow(node: CallLikeExpression): Signature;
    /**
     * Gets the base type of a literal type.
     *
     * For example, for a number literal type it will return the number type.
     * @param type - Literal type to get the base type of.
     */
    getBaseTypeOfLiteralType(type: Type): Type<ts.Type>;
    private _getDefaultTypeFormatFlags;
}

export declare class Type<TType extends ts.Type = ts.Type> {
    /**
     * Gets the underlying compiler type.
     */
    readonly compilerType: TType;
    protected constructor();
    /**
     * Gets the type text.
     * @param enclosingNode - The enclosing node.
     * @param typeFormatFlags - Format flags for the type text.
     */
    getText(enclosingNode?: Node, typeFormatFlags?: TypeFormatFlags): string;
    /**
     * Gets the alias symbol if it exists.
     */
    getAliasSymbol(): Symbol | undefined;
    /**
     * Gets the alias symbol if it exists, or throws.
     */
    getAliasSymbolOrThrow(): Symbol;
    /**
     * Gets the alias type arguments.
     */
    getAliasTypeArguments(): Type[];
    /**
     * Gets the apparent type.
     */
    getApparentType(): Type;
    /**
     * Gets the array type
     */
    getArrayType(): Type<ts.Type> | undefined;
    /**
     * Gets the base types.
     */
    getBaseTypes(): Type<ts.BaseType>[];
    /**
     * Gets the base type of a literal type.
     *
     * For example, for a number literal type it will return the number type.
     */
    getBaseTypeOfLiteralType(): Type<ts.Type>;
    /**
     * Gets the call signatures.
     */
    getCallSignatures(): Signature[];
    /**
     * Gets the construct signatures.
     */
    getConstructSignatures(): Signature[];
    /**
     * Gets the constraint or throws if it doesn't exist.
     */
    getConstraintOrThrow(): Type<ts.Type>;
    /**
     * Gets the constraint or returns undefined if it doesn't exist.
     */
    getConstraint(): Type<ts.Type> | undefined;
    /**
     * Gets the default type or throws if it doesn't exist.
     */
    getDefaultOrThrow(): Type<ts.Type>;
    /**
     * Gets the default type or returns undefined if it doesn't exist.
     */
    getDefault(): Type<ts.Type> | undefined;
    /**
     * Gets the properties of the type.
     */
    getProperties(): Symbol[];
    /**
     * Gets a property.
     * @param name - By a name.
     * @param findFunction - Function for searching for a property.
     */
    getProperty(name: string): Symbol | undefined;
    getProperty(findFunction: (declaration: Symbol) => boolean): Symbol | undefined;
    /**
     * Gets the apparent properties of the type.
     */
    getApparentProperties(): Symbol[];
    /**
     * Gets an apparent property.
     * @param name - By a name.
     * @param findFunction - Function for searching for an apparent property.
     */
    getApparentProperty(name: string): Symbol | undefined;
    getApparentProperty(findFunction: (declaration: Symbol) => boolean): Symbol | undefined;
    /**
     * Gets if the type is possibly null or undefined.
     */
    isNullable(): boolean;
    /**
     * Gets the non-nullable type.
     */
    getNonNullableType(): Type;
    /**
     * Gets the number index type.
     */
    getNumberIndexType(): Type | undefined;
    /**
     * Gets the string index type.
     */
    getStringIndexType(): Type | undefined;
    /**
     * Gets the target type of a type reference if it exists.
     */
    getTargetType(): Type<ts.GenericType> | undefined;
    /**
     * Gets the target type of a type reference or throws if it doesn't exist.
     */
    getTargetTypeOrThrow(): Type<ts.GenericType>;
    /**
     * Gets type arguments.
     */
    getTypeArguments(): Type[];
    /**
     * Gets the individual element types of the tuple.
     */
    getTupleElements(): Type[];
    /**
     * Gets the union types.
     */
    getUnionTypes(): Type[];
    /**
     * Gets the intersection types.
     */
    getIntersectionTypes(): Type[];
    /**
     * Gets the symbol of the type.
     */
    getSymbol(): Symbol | undefined;
    /**
     * Gets the symbol of the type or throws.
     */
    getSymbolOrThrow(): Symbol;
    /**
     * Gets if this is an anonymous type.
     */
    isAnonymous(): boolean;
    /**
     * Gets if this is an any type.
     */
    isAny(): boolean;
    /**
     * Gets if this is an array type.
     */
    isArray(): boolean;
    /**
     * Gets if this is a boolean type.
     */
    isBoolean(): boolean;
    /**
     * Gets if this is a string type.
     */
    isString(): boolean;
    /**
     * Gets if this is a number type.
     */
    isNumber(): boolean;
    /**
     * Gets if this is a literal type.
     */
    isLiteral(): boolean;
    /**
     * Gets if this is a boolean literal type.
     */
    isBooleanLiteral(): boolean;
    /**
     * Gets if this is an enum literal type.
     */
    isEnumLiteral(): boolean;
    /**
     * Gets if this is a number literal type.
     */
    isNumberLiteral(): boolean;
    /**
     * Gets if this is a string literal type.
     */
    isStringLiteral(): boolean;
    /**
     * Gets if this is a class type.
     */
    isClass(): boolean;
    /**
     * Gets if this is a class or interface type.
     */
    isClassOrInterface(): boolean;
    /**
     * Gets if this is an enum type.
     */
    isEnum(): boolean;
    /**
     * Gets if this is an interface type.
     */
    isInterface(): boolean;
    /**
     * Gets if this is an object type.
     */
    isObject(): boolean;
    /**
     * Gets if this is a type parameter.
     */
    isTypeParameter(): this is TypeParameter;
    /**
     * Gets if this is a tuple type.
     */
    isTuple(): boolean;
    /**
     * Gets if this is a union type.
     */
    isUnion(): boolean;
    /**
     * Gets if this is an intersection type.
     */
    isIntersection(): boolean;
    /**
     * Gets if this is a union or intersection type.
     */
    isUnionOrIntersection(): boolean;
    /**
     * Gets if this is the unknown type.
     */
    isUnknown(): boolean;
    /**
     * Gets if this is the null type.
     */
    isNull(): boolean;
    /**
     * Gets if this is the undefined type.
     */
    isUndefined(): boolean;
    /**
     * Gets the type flags.
     */
    getFlags(): TypeFlags;
    /**
     * Gets the object flags.
     * @remarks Returns 0 for a non-object type.
     */
    getObjectFlags(): ObjectFlags | 0;
    private _hasTypeFlag;
    private _hasAnyTypeFlag;
    private _hasObjectFlag;
}

export declare class TypeParameter extends Type<ts.TypeParameter> {
    /**
     * Gets the constraint or throws if it doesn't exist.
     */
    getConstraintOrThrow(): Type;
    /**
     * Gets the constraint type.
     */
    getConstraint(): Type | undefined;
    /**
     * Gets the default type or throws if it doesn't exist.
     */
    getDefaultOrThrow(): Type;
    /**
     * Gets the default type or undefined if it doesn't exist.
     */
    getDefault(): Type | undefined;
}

export declare class ArgumentError extends BaseError {
    protected constructor();
}

export declare class ArgumentNullOrWhitespaceError extends ArgumentError {
    private constructor();
}

export declare class ArgumentOutOfRangeError extends ArgumentError {
    private constructor();
}

export declare class ArgumentTypeError extends ArgumentError {
    private constructor();
}
export declare abstract class BaseError extends Error {
    readonly message: string;
    protected constructor();
}

export declare class DirectoryNotFoundError extends PathNotFoundError {
    private constructor();
}

export declare class FileNotFoundError extends PathNotFoundError {
    private constructor();
}

export declare class InvalidOperationError extends BaseError {
    private constructor();
}

export declare class NotImplementedError extends BaseError {
    private constructor();
}

export declare class NotSupportedError extends BaseError {
    private constructor();
}

export declare class PathNotFoundError extends BaseError {
    readonly path: string;
    protected constructor();
    readonly code: "ENOENT";
}

/**
 * Holds the compiler options.
 */
export declare class CompilerOptionsContainer extends SettingsContainer<CompilerOptions> {
    constructor();
    /**
     * Sets one or all of the compiler options.
     *
     * WARNING: Setting the compiler options will cause a complete reparse of all the source files.
     * @param settings - Compiler options to set.
     */
    set(settings: Partial<CompilerOptions>): void;
}

/** Kinds of indentation */
export declare enum IndentationText {
    /** Two spaces */
    TwoSpaces = "  ",
    /** Four spaces */
    FourSpaces = "    ",
    /** Eight spaces */
    EightSpaces = "        ",
    /** Tab */
    Tab = "\t"
}

/**
 * Manipulation settings.
 */
export interface ManipulationSettings extends SupportedFormatCodeSettingsOnly {
    /** Indentation text */
    indentationText: IndentationText;
    /** New line kind */
    newLineKind: NewLineKind;
    /** Quote type used for string literals. */
    quoteKind: QuoteKind;
}

/**
 * FormatCodeSettings that are currently supported in the library.
 */
export interface SupportedFormatCodeSettings extends SupportedFormatCodeSettingsOnly, EditorSettings {
}

/**
 * FormatCodeSettings that are currently supported in the library.
 */
export interface SupportedFormatCodeSettingsOnly {
    /**
     * Whether to insert a space after opening and before closing non-empty braces.
     *
     * ex. `import { Item } from "./Item";` or `import {Item} from "./Item";`
     */
    insertSpaceAfterOpeningAndBeforeClosingNonemptyBraces: boolean;
}

/**
 * Holds the manipulation settings.
 */
export declare class ManipulationSettingsContainer extends SettingsContainer<ManipulationSettings> {
    private _editorSettings;
    private _formatCodeSettings;
    private _userPreferences;
    constructor();
    /**
     * Gets the editor settings based on the current manipulation settings.
     */
    getEditorSettings(): Readonly<EditorSettings>;
    /**
     * Gets the format code settings.
     */
    getFormatCodeSettings(): Readonly<SupportedFormatCodeSettings>;
    /**
     * Gets the user preferences.
     */
    getUserPreferences(): Readonly<UserPreferences>;
    /**
     * Gets the quote kind used for string literals.
     */
    getQuoteKind(): QuoteKind;
    /**
     * Gets the new line kind.
     */
    getNewLineKind(): NewLineKind;
    /**
     * Gets the new line kind as a string.
     */
    getNewLineKindAsString(): "\n" | "\r\n";
    /**
     * Gets the indentation text;
     */
    getIndentationText(): IndentationText;
    /**
     * Sets one or all of the settings.
     * @param settings - Settings to set.
     */
    set(settings: Partial<ManipulationSettings>): void;
}
export declare abstract class SettingsContainer<T extends object> {
    protected constructor();
    /**
     * Resets the settings to the default.
     */
    reset(): void;
    /**
     * Gets a copy of the settings as an object.
     */
    get(): T;
    /**
     * Sets one or all of the settings.
     * @param settings - Settings to set.
     */
    set(settings: Partial<T>): void;
}

export declare type StatementStructures = ClassDeclarationStructure | EnumDeclarationStructure | FunctionDeclarationStructure | InterfaceDeclarationStructure | NamespaceDeclarationStructure | TypeAliasDeclarationStructure | ImportDeclarationStructure | ExportDeclarationStructure | ExportAssignmentStructure | VariableStatementStructure;
export interface AbstractableNodeStructure {
    isAbstract?: boolean;
}
export interface AmbientableNodeStructure {
    hasDeclareKeyword?: boolean;
}
export interface AsyncableNodeStructure {
    isAsync?: boolean;
}
export interface AwaitableNodeStructure {
    isAwaited?: boolean;
}

export interface DecoratableNodeStructure {
    decorators?: DecoratorStructure[];
}
export interface ExclamationTokenableNodeStructure {
    hasExclamationToken?: boolean;
}
export interface ExportableNodeStructure {
    isExported?: boolean;
    isDefaultExport?: boolean;
}

export interface ExtendsClauseableNodeStructure {
    extends?: (string | WriterFunction)[] | WriterFunction;
}
export interface GeneratorableNodeStructure {
    isGenerator?: boolean;
}

export interface ImplementsClauseableNodeStructure {
    implements?: (string | WriterFunction)[] | WriterFunction;
}

export interface InitializerExpressionableNodeStructure {
    initializer?: string | WriterFunction;
}

export interface JSDocableNodeStructure {
    docs?: (JSDocStructure | string)[];
}
export interface BindingNamedNodeStructure {
    name: string;
}
export interface NameableNodeStructure {
    name?: string;
}
export interface NamedNodeStructure {
    name: string;
}
export interface PropertyNameableNodeStructure {
    name?: string;
}
export interface PropertyNamedNodeStructure {
    name: string;
}

export interface ParameteredNodeStructure {
    parameters?: ParameterDeclarationStructure[];
}
export interface QuestionTokenableNodeStructure {
    hasQuestionToken?: boolean;
}
export interface ReadonlyableNodeStructure {
    isReadonly?: boolean;
}

export interface ReturnTypedNodeStructure {
    returnType?: string | WriterFunction;
}

export interface ScopeableNodeStructure {
    scope?: Scope;
}

export interface ScopedNodeStructure {
    scope?: Scope;
}

export interface SignaturedDeclarationStructure extends ParameteredNodeStructure, ReturnTypedNodeStructure {
}
export interface StaticableNodeStructure {
    isStatic?: boolean;
}

export interface TypedNodeStructure {
    type?: string | WriterFunction;
}

export interface TypeElementMemberedNodeStructure {
    callSignatures?: OptionalKind<CallSignatureDeclarationStructure>[];
    constructSignatures?: OptionalKind<ConstructSignatureDeclarationStructure>[];
    indexSignatures?: OptionalKind<IndexSignatureDeclarationStructure>[];
    methods?: OptionalKind<MethodSignatureStructure>[];
    properties?: OptionalKind<PropertySignatureStructure>[];
}

export interface TypeParameteredNodeStructure {
    typeParameters?: (TypeParameterDeclarationStructure | string)[];
}

export interface ClassLikeDeclarationBaseStructure extends NameableNodeStructure, ClassLikeDeclarationBaseSpecificStructure, ImplementsClauseableNodeStructure, DecoratableNodeStructure, TypeParameteredNodeStructure, JSDocableNodeStructure, AbstractableNodeStructure {
}

interface ClassLikeDeclarationBaseSpecificStructure {
    extends?: string | WriterFunction;
    ctors?: OptionalKind<ConstructorDeclarationStructure>[];
    properties?: OptionalKind<PropertyDeclarationStructure>[];
    getAccessors?: OptionalKind<GetAccessorDeclarationStructure>[];
    setAccessors?: OptionalKind<SetAccessorDeclarationStructure>[];
    methods?: OptionalKind<MethodDeclarationStructure>[];
}

export interface ClassDeclarationStructure extends Structure, ClassLikeDeclarationBaseStructure, ClassDeclarationSpecificStructure, AmbientableNodeStructure, ExportableNodeStructure {
    /**
     * The class name.
     * @remarks Can be undefined. For example: `export default class { ... }`
     */
    name?: string;
}

interface ClassDeclarationSpecificStructure extends KindedStructure<StructureKind.Class> {
}

export interface ConstructorDeclarationStructure extends Structure, ConstructorDeclarationSpecificStructure, ScopedNodeStructure, FunctionLikeDeclarationStructure {
}

interface ConstructorDeclarationSpecificStructure extends KindedStructure<StructureKind.Constructor> {
    overloads?: ConstructorDeclarationOverloadStructure[];
}

export interface ConstructorDeclarationOverloadStructure extends Structure, ScopedNodeStructure, SignaturedDeclarationStructure, TypeParameteredNodeStructure, JSDocableNodeStructure {
}

export interface GetAccessorDeclarationStructure extends Structure, GetAccessorDeclarationSpecificStructure, PropertyNamedNodeStructure, StaticableNodeStructure, DecoratableNodeStructure, AbstractableNodeStructure, ScopedNodeStructure, FunctionLikeDeclarationStructure {
}

interface GetAccessorDeclarationSpecificStructure extends KindedStructure<StructureKind.GetAccessor> {
}

export interface MethodDeclarationStructure extends Structure, MethodDeclarationSpecificStructure, PropertyNamedNodeStructure, StaticableNodeStructure, DecoratableNodeStructure, AbstractableNodeStructure, ScopedNodeStructure, AsyncableNodeStructure, GeneratorableNodeStructure, FunctionLikeDeclarationStructure, QuestionTokenableNodeStructure {
}

interface MethodDeclarationSpecificStructure extends KindedStructure<StructureKind.Method> {
    overloads?: MethodDeclarationOverloadStructure[];
}

export interface MethodDeclarationOverloadStructure extends Structure, StaticableNodeStructure, AbstractableNodeStructure, ScopedNodeStructure, AsyncableNodeStructure, GeneratorableNodeStructure, SignaturedDeclarationStructure, TypeParameteredNodeStructure, JSDocableNodeStructure, QuestionTokenableNodeStructure {
}

export interface PropertyDeclarationStructure extends Structure, PropertyDeclarationSpecificStructure, PropertyNamedNodeStructure, TypedNodeStructure, QuestionTokenableNodeStructure, ExclamationTokenableNodeStructure, StaticableNodeStructure, ScopedNodeStructure, JSDocableNodeStructure, ReadonlyableNodeStructure, InitializerExpressionableNodeStructure, DecoratableNodeStructure, AbstractableNodeStructure {
}

interface PropertyDeclarationSpecificStructure extends KindedStructure<StructureKind.Property> {
}

export interface SetAccessorDeclarationStructure extends Structure, SetAccessorDeclarationSpecificStructure, PropertyNamedNodeStructure, StaticableNodeStructure, DecoratableNodeStructure, AbstractableNodeStructure, ScopedNodeStructure, FunctionLikeDeclarationStructure {
}

interface SetAccessorDeclarationSpecificStructure extends KindedStructure<StructureKind.SetAccessor> {
}

export interface DecoratorStructure extends Structure, DecoratorSpecificStructure {
}

interface DecoratorSpecificStructure {
    name: string;
    /**
     * Arguments for a decorator factory.
     * @remarks Provide an empty array to make the structure a decorator factory.
     */
    arguments?: (string | WriterFunction)[] | WriterFunction;
    typeArguments?: string[];
}

export interface JSDocStructure extends Structure, JSDocSpecificStructure {
}

interface JSDocSpecificStructure {
    description: string | WriterFunction;
}

export interface ExpressionedNodeStructure {
    expression: string | WriterFunction;
}

export interface PropertyAssignmentStructure extends Structure, PropertyAssignmentSpecificStructure, PropertyNamedNodeStructure {
}

interface PropertyAssignmentSpecificStructure extends KindedStructure<StructureKind.PropertyAssignment> {
    initializer: string | WriterFunction;
}

export interface ShorthandPropertyAssignmentStructure extends Structure, ShorthandPropertyAssignmentSpecificStructure, NamedNodeStructure {
}

interface ShorthandPropertyAssignmentSpecificStructure extends KindedStructure<StructureKind.ShorthandPropertyAssignment> {
}

export interface SpreadAssignmentStructure extends Structure, SpreadAssignmentSpecificStructure, ExpressionedNodeStructure {
}

interface SpreadAssignmentSpecificStructure extends KindedStructure<StructureKind.SpreadAssignment> {
}

export interface EnumDeclarationStructure extends Structure, NamedNodeStructure, EnumDeclarationSpecificStructure, JSDocableNodeStructure, AmbientableNodeStructure, ExportableNodeStructure {
}

interface EnumDeclarationSpecificStructure extends KindedStructure<StructureKind.Enum> {
    isConst?: boolean;
    members?: EnumMemberStructure[];
}

export interface EnumMemberStructure extends Structure, EnumMemberSpecificStructure, PropertyNamedNodeStructure, JSDocableNodeStructure, InitializerExpressionableNodeStructure {
}

interface EnumMemberSpecificStructure {
    value?: number | string;
}

export interface FunctionDeclarationStructure extends Structure, FunctionDeclarationSpecificStructure, NameableNodeStructure, FunctionLikeDeclarationStructure, AsyncableNodeStructure, GeneratorableNodeStructure, AmbientableNodeStructure, ExportableNodeStructure {
}

interface FunctionDeclarationSpecificStructure extends KindedStructure<StructureKind.Function> {
    overloads?: FunctionDeclarationOverloadStructure[];
}

export interface FunctionDeclarationOverloadStructure extends Structure, SignaturedDeclarationStructure, TypeParameteredNodeStructure, JSDocableNodeStructure, AsyncableNodeStructure, GeneratorableNodeStructure, AmbientableNodeStructure, ExportableNodeStructure {
}

export interface FunctionLikeDeclarationStructure extends SignaturedDeclarationStructure, TypeParameteredNodeStructure, JSDocableNodeStructure, StatementedNodeStructure {
}

export interface ParameterDeclarationStructure extends Structure, BindingNamedNodeStructure, TypedNodeStructure, ReadonlyableNodeStructure, DecoratableNodeStructure, QuestionTokenableNodeStructure, ScopeableNodeStructure, InitializerExpressionableNodeStructure, ParameterDeclarationSpecificStructure {
}

interface ParameterDeclarationSpecificStructure {
    isRestParameter?: boolean;
}

export interface CallSignatureDeclarationStructure extends Structure, CallSignatureDeclarationSpecificStructure, JSDocableNodeStructure, SignaturedDeclarationStructure, TypeParameteredNodeStructure {
}

interface CallSignatureDeclarationSpecificStructure extends KindedStructure<StructureKind.CallSignature> {
}

export interface ConstructSignatureDeclarationStructure extends Structure, ConstructSignatureDeclarationSpecificStructure, JSDocableNodeStructure, SignaturedDeclarationStructure, TypeParameteredNodeStructure {
}

interface ConstructSignatureDeclarationSpecificStructure extends KindedStructure<StructureKind.ConstructSignature> {
}

export interface IndexSignatureDeclarationStructure extends Structure, IndexSignatureDeclarationSpecificStructure, JSDocableNodeStructure, ReadonlyableNodeStructure, ReturnTypedNodeStructure {
}

interface IndexSignatureDeclarationSpecificStructure extends KindedStructure<StructureKind.IndexSignature> {
    keyName?: string;
    keyType?: string;
}

export interface InterfaceDeclarationStructure extends Structure, NamedNodeStructure, InterfaceDeclarationSpecificStructure, ExtendsClauseableNodeStructure, TypeParameteredNodeStructure, JSDocableNodeStructure, AmbientableNodeStructure, ExportableNodeStructure, TypeElementMemberedNodeStructure {
}

interface InterfaceDeclarationSpecificStructure extends KindedStructure<StructureKind.Interface> {
}

export interface MethodSignatureStructure extends Structure, PropertyNamedNodeStructure, MethodSignatureSpecificStructure, QuestionTokenableNodeStructure, JSDocableNodeStructure, SignaturedDeclarationStructure, TypeParameteredNodeStructure {
}

interface MethodSignatureSpecificStructure extends KindedStructure<StructureKind.MethodSignature> {
}

export interface PropertySignatureStructure extends Structure, PropertySignatureSpecificStructure, PropertyNamedNodeStructure, TypedNodeStructure, QuestionTokenableNodeStructure, JSDocableNodeStructure, ReadonlyableNodeStructure, InitializerExpressionableNodeStructure {
}

interface PropertySignatureSpecificStructure extends KindedStructure<StructureKind.PropertySignature> {
}

export interface JsxAttributedNodeStructure {
    attributes?: (OptionalKind<JsxAttributeStructure> | JsxSpreadAttributeStructure)[];
}
export interface JsxTagNamedNodeStructure {
    name: string;
}

export interface JsxAttributeStructure extends Structure, JsxAttributeSpecificStructure, NamedNodeStructure {
}

interface JsxAttributeSpecificStructure extends KindedStructure<StructureKind.JsxAttribute> {
    initializer?: string;
}

export interface JsxElementStructure extends Structure, JsxElementSpecificStructure {
}

interface JsxElementSpecificStructure extends KindedStructure<StructureKind.JsxElement> {
    name: string;
    attributes?: (OptionalKind<JsxAttributeStructure> | JsxSpreadAttributeStructure)[];
    children?: (OptionalKind<JsxElementStructure> | JsxSelfClosingElementStructure)[];
    bodyText?: string;
}

export interface JsxSelfClosingElementStructure extends Structure, JsxTagNamedNodeStructure, JsxSelfClosingElementSpecificStructure, JsxAttributedNodeStructure {
}

interface JsxSelfClosingElementSpecificStructure extends KindedStructure<StructureKind.JsxSelfClosingElement> {
}

export interface JsxSpreadAttributeStructure extends Structure, JsxSpreadAttributeSpecificStructure {
}

interface JsxSpreadAttributeSpecificStructure extends KindedStructure<StructureKind.JsxSpreadAttribute> {
    expression: string;
}

export interface ExportAssignmentStructure extends Structure, ExportAssignmentSpecificStructure {
}

interface ExportAssignmentSpecificStructure extends KindedStructure<StructureKind.ExportAssignment> {
    isExportEquals?: boolean;
    expression: string | WriterFunction;
}

export interface ExportDeclarationStructure extends Structure, ExportDeclarationSpecificStructure {
}

interface ExportDeclarationSpecificStructure extends KindedStructure<StructureKind.ExportDeclaration> {
    namedExports?: (string | ExportSpecifierStructure | WriterFunction)[] | WriterFunction;
    moduleSpecifier?: string;
}

export interface ExportSpecifierStructure extends Structure, ExportSpecifierSpecificStructure {
}

interface ExportSpecifierSpecificStructure {
    name: string;
    alias?: string;
}

export interface ImportDeclarationStructure extends Structure, ImportDeclarationSpecificStructure {
}

interface ImportDeclarationSpecificStructure extends KindedStructure<StructureKind.ImportDeclaration> {
    defaultImport?: string;
    namespaceImport?: string;
    namedImports?: (ImportSpecifierStructure | string | WriterFunction)[] | WriterFunction;
    moduleSpecifier: string;
}

export interface ImportSpecifierStructure extends Structure, ImportSpecifierSpecificStructure {
}

interface ImportSpecifierSpecificStructure {
    name: string;
    alias?: string;
}

export interface NamespaceDeclarationStructure extends Structure, NamedNodeStructure, NamespaceDeclarationSpecificStructure, JSDocableNodeStructure, AmbientableNodeStructure, ExportableNodeStructure, StatementedNodeStructure {
}

interface NamespaceDeclarationSpecificStructure extends KindedStructure<StructureKind.Namespace> {
    /**
     * The namespace declaration kind.
     *
     * @remarks Defaults to "namespace".
     */
    declarationKind?: NamespaceDeclarationKind;
}

export interface SourceFileStructure extends Structure, SourceFileSpecificStructure, StatementedNodeStructure {
}

interface SourceFileSpecificStructure {
}

export interface StatementedNodeStructure {
    statements?: (string | WriterFunction | StatementStructures)[];
}

export interface VariableDeclarationListStructure extends Structure, VariableDeclarationListSpecificStructure {
}

interface VariableDeclarationListSpecificStructure {
    declarationKind?: VariableDeclarationKind;
    declarations: VariableDeclarationStructure[];
}

export interface VariableDeclarationStructure extends Structure, VariableDeclarationSpecificStructure, BindingNamedNodeStructure, InitializerExpressionableNodeStructure, TypedNodeStructure, ExclamationTokenableNodeStructure {
}

interface VariableDeclarationSpecificStructure {
}

export interface VariableStatementStructure extends Structure, VariableStatementSpecificStructure, JSDocableNodeStructure, AmbientableNodeStructure, ExportableNodeStructure {
}

interface VariableStatementSpecificStructure extends KindedStructure<StructureKind.VariableStatement> {
    declarationKind?: VariableDeclarationKind;
    declarations: VariableDeclarationStructure[];
}

export interface TypeAliasDeclarationStructure extends Structure, TypeAliasDeclarationSpecificStructure, NamedNodeStructure, TypedNodeStructure, TypeParameteredNodeStructure, JSDocableNodeStructure, AmbientableNodeStructure, ExportableNodeStructure {
    type: string | WriterFunction;
}

interface TypeAliasDeclarationSpecificStructure extends KindedStructure<StructureKind.TypeAlias> {
    type: string | WriterFunction;
}

export interface TypeParameterDeclarationStructure extends Structure, TypeParameterDeclarationSpecificStructure, NamedNodeStructure {
}

interface TypeParameterDeclarationSpecificStructure {
    constraint?: string | WriterFunction;
    default?: string | WriterFunction;
}

export declare type OptionalKind<TStructure extends {
    kind?: StructureKind;
}> = Pick<TStructure, Exclude<keyof TStructure, "kind">> & Partial<Pick<TStructure, "kind">>;

export interface Structure {
    /** Leading comments or whitespace. */
    leadingTrivia?: string | WriterFunction | (string | WriterFunction)[];
    /** Trailing comments or whitespace. */
    trailingTrivia?: string | WriterFunction | (string | WriterFunction)[];
}

export interface KindedStructure<TKind extends StructureKind> {
    kind: TKind;
}
export declare enum StructureKind {
    Class = 0,
    Constructor = 1,
    GetAccessor = 2,
    SetAccessor = 3,
    Property = 4,
    Enum = 5,
    Function = 6,
    CallSignature = 7,
    ConstructSignature = 8,
    IndexSignature = 9,
    Interface = 10,
    Method = 11,
    MethodSignature = 12,
    PropertySignature = 13,
    ExportAssignment = 14,
    ExportDeclaration = 15,
    ImportDeclaration = 16,
    Namespace = 17,
    VariableStatement = 18,
    TypeAlias = 19,
    PropertyAssignment = 20,
    ShorthandPropertyAssignment = 21,
    SpreadAssignment = 22,
    JsxAttribute = 23,
    JsxSpreadAttribute = 24,
    JsxElement = 25,
    JsxSelfClosingElement = 26
}

export { ts, SyntaxKind, CompilerOptions, EmitHint, ScriptKind, NewLineKind, LanguageVariant, ScriptTarget, TypeFlags, ObjectFlags, SymbolFlags, TypeFormatFlags, DiagnosticCategory, EditorSettings, ModuleResolutionKind };
export * from "./code-block-writer";<|MERGE_RESOLUTION|>--- conflicted
+++ resolved
@@ -4201,40 +4201,6 @@
     getImplementations(): ImplementationLocation[];
 }
 
-<<<<<<< HEAD
-=======
-export interface ForEachChildTraversalControl {
-    /**
-     * Stops traversal.
-     * @param node - Optional node to return.
-     */
-    stop(node?: Node): void;
-}
-
-export interface ForEachDescendantTraversalControl extends ForEachChildTraversalControl {
-    /**
-     * Skips traversal of the current node's descendants.
-     */
-    skip(): void;
-    /**
-     * Skips traversal of the current node, siblings, and all their descendants.
-     */
-    up(): void;
-}
-
-export interface TransformTraversalControl {
-    /**
-     * The node currently being transformed.
-     * @remarks Use the result of `.visitChildren()` instead before transforming if visiting the children.
-     */
-    currentNode: ts.Node;
-    /**
-     * Visits the children of the current node and returns a new node for the current node.
-     */
-    visitChildren(): ts.Node;
-}
-
->>>>>>> 580e27b0
 export declare type NodePropertyToWrappedType<NodeType extends ts.Node, KeyName extends keyof NodeType, NonNullableNodeType = NonNullable<NodeType[KeyName]>> = NodeType[KeyName] extends ts.NodeArray<infer ArrayNodeTypeForNullable> | undefined ? CompilerNodeToWrappedType<ArrayNodeTypeForNullable>[] | undefined : NodeType[KeyName] extends ts.NodeArray<infer ArrayNodeType> ? CompilerNodeToWrappedType<ArrayNodeType>[] : NodeType[KeyName] extends ts.Node ? CompilerNodeToWrappedType<NodeType[KeyName]> : NonNullableNodeType extends ts.Node ? CompilerNodeToWrappedType<NonNullableNodeType> | undefined : NodeType[KeyName];
 
 export declare type NodeParentType<NodeType extends ts.Node> = NodeType extends ts.SourceFile ? CompilerNodeToWrappedType<NodeType["parent"]> | undefined : ts.Node extends NodeType ? CompilerNodeToWrappedType<NodeType["parent"]> | undefined : CompilerNodeToWrappedType<NodeType["parent"]>;
@@ -4453,11 +4419,7 @@
      */
     getDescendants(): Node[];
     /**
-<<<<<<< HEAD
      * Gets the node's descendant statements and any arrow function statement-like expressions (ex. returns the expression `5` in `() => 5`).
-=======
-     * Gets the node's descendant statements and any arrow function statement-like expressions (ex. Returns the expression `5` in `() => 5`).
->>>>>>> 580e27b0
      */
     getDescendantStatements(): (Statement | Expression)[];
     /**
@@ -9525,11 +9487,6 @@
     overwrite?: boolean;
 }
 
-export interface ApplyFileTextChangesOptions {
-    /** If a file should be overwritten when the file text change is for a new file, but the file currently exists. */
-    overwrite?: boolean;
-}
-
 export declare class FileTextChanges {
     private constructor();
     /**
